/* -*- Mode: C; tab-width: 4; c-basic-offset: 4; indent-tabs-mode: nil -*- */
/*
 *  memcached - memory caching daemon
 *
 *       http://www.danga.com/memcached/
 *
 *  Copyright 2003 Danga Interactive, Inc.  All rights reserved.
 *
 *  Use and distribution licensed under the BSD license.  See
 *  the LICENSE file for full text.
 *
 *  Authors:
 *      Anatoly Vorobey <mellon@pobox.com>
 *      Brad Fitzpatrick <brad@danga.com>
 */
#include "config.h"
#include "memcached.h"
#include "memcached/extension_loggers.h"
#include "alloc_hooks.h"
#include "utilities/engine_loader.h"
#include "timings.h"
#include "cmdline.h"
#include "connections.h"
#include "mc_time.h"

#include <signal.h>
#include <fcntl.h>
#include <errno.h>
#include <stdlib.h>
#include <stdio.h>
#include <string.h>
#include <time.h>
#include <limits.h>
#include <ctype.h>
#include <stdarg.h>
#include <stddef.h>
#include <snappy-c.h>
#include <JSON_checker.h>

static bool grow_dynamic_buffer(conn *c, size_t needed);
static void cookie_set_admin(const void *cookie);
static bool cookie_is_admin(const void *cookie);

typedef union {
    item_info info;
    char bytes[sizeof(item_info) + ((IOV_MAX - 1) * sizeof(struct iovec))];
} item_info_holder;

static void item_set_cas(const void *cookie, item *it, uint64_t cas) {
    settings.engine.v1->item_set_cas(settings.engine.v0, cookie, it, cas);
}

#define MAX_SASL_MECH_LEN 32

volatile sig_atomic_t memcached_shutdown;

/* Lock for global stats */
static cb_mutex_t stats_lock;

/**
 * Structure to save ns_server's session cas token.
 */
static struct session_cas {
    uint64_t value;
    uint64_t ctr;
    cb_mutex_t mutex;
} session_cas;

void STATS_LOCK() {
    cb_mutex_enter(&stats_lock);
}

void STATS_UNLOCK() {
    cb_mutex_exit(&stats_lock);
}

#ifdef WIN32
static int is_blocking(DWORD dw) {
    return (dw == WSAEWOULDBLOCK);
}
static int is_emfile(DWORD dw) {
    return (dw == WSAEMFILE);
}
static int is_closed_conn(DWORD dw) {
    return (dw == WSAENOTCONN || WSAECONNRESET);
}
static int is_addrinuse(DWORD dw) {
    return (dw == WSAEADDRINUSE);
}
static void set_ewouldblock(void) {
    WSASetLastError(WSAEWOULDBLOCK);
}
static void set_econnreset(void) {
    WSASetLastError(WSAECONNRESET);
}
#else
static int is_blocking(int dw) {
    return (dw == EAGAIN || dw == EWOULDBLOCK);
}
static int is_emfile(int dw) {
    return (dw == EMFILE);
}
static int is_closed_conn(int dw) {
    return  (dw == ENOTCONN || dw != ECONNRESET);
}
static int is_addrinuse(int dw) {
    return (dw == EADDRINUSE);
}
static void set_ewouldblock(void) {
    errno = EWOULDBLOCK;
}
static void set_econnreset(void) {
    errno = ECONNRESET;
}
#endif

/*
 * forward declarations
 */
static SOCKET new_socket(struct addrinfo *ai);
static int try_read_command(conn *c);
static void register_callback(ENGINE_HANDLE *eh,
                              ENGINE_EVENT_TYPE type,
                              EVENT_CALLBACK cb, const void *cb_data);
static SERVER_HANDLE_V1 *get_server_api(void);


enum try_read_result {
    READ_DATA_RECEIVED,
    READ_NO_DATA_RECEIVED,
    READ_ERROR,            /** an error occured (on the socket) (or client closed connection) */
    READ_MEMORY_ERROR      /** failed to allocate more memory */
};

static enum try_read_result try_read_network(conn *c);

/* stats */
static void stats_init(void);
static void server_stats(ADD_STAT add_stats, conn *c, bool aggregate);
static void process_stat_settings(ADD_STAT add_stats, void *c);


/* defaults */
static void settings_init(void);

/* event handling, network IO */
static void complete_nread(conn *c);
static void write_and_free(conn *c, char *buf, size_t bytes);
static int ensure_iov_space(conn *c);
static int add_iov(conn *c, const void *buf, size_t len);
static int add_msghdr(conn *c);

/** exported globals **/
struct stats stats;
struct settings settings;

/** file scope variables **/
static conn *listen_conn = NULL;
static struct event_base *main_base;

static struct engine_event_handler *engine_event_handlers[MAX_ENGINE_EVENT_TYPE + 1];

enum transmit_result {
    TRANSMIT_COMPLETE,   /** All done writing. */
    TRANSMIT_INCOMPLETE, /** More data remaining to write. */
    TRANSMIT_SOFT_ERROR, /** Can't write any more right now. */
    TRANSMIT_HARD_ERROR  /** Can't write (c->state is set to conn_closing) */
};

static enum transmit_result transmit(conn *c);



/* Perform all callbacks of a given type for the given connection. */
void perform_callbacks(ENGINE_EVENT_TYPE type,
                       const void *data,
                       const void *c) {
    struct engine_event_handler *h;
    for (h = engine_event_handlers[type]; h; h = h->next) {
        h->cb(c, type, data, h->cb_data);
    }
}

/**
 * Return the TCP or domain socket listening_port structure that
 * has a given port number
 */
static struct listening_port *get_listening_port_instance(const int port) {
    struct listening_port *port_ins = NULL;
    int i;
    for (i = 0; i < settings.num_interfaces; ++i) {
        if (stats.listening_ports[i].port == port) {
            port_ins = &stats.listening_ports[i];
        }
    }
    return port_ins;
}

static void stats_init(void) {
    stats.daemon_conns = 0;
    stats.rejected_conns = 0;
    stats.curr_conns = stats.total_conns = 0;
    stats.listening_ports = calloc(settings.num_interfaces, sizeof(struct listening_port));

    stats_prefix_init();
}

static void stats_reset(const void *cookie) {
    struct conn *conn = (struct conn*)cookie;
    STATS_LOCK();
    stats.rejected_conns = 0;
    stats.total_conns = 0;
    stats_prefix_clear();
    STATS_UNLOCK();
    threadlocal_stats_reset(get_independent_stats(conn));
    settings.engine.v1->reset_stats(settings.engine.v0, cookie);
}

static int get_number_of_worker_threads(void) {
    int ret;
    char *override = getenv("MEMCACHED_NUM_CPUS");
    if (override == NULL) {
#ifdef WIN32
        SYSTEM_INFO sysinfo;
        GetSystemInfo(&sysinfo);
        ret = (int)sysinfo.dwNumberOfProcessors;
#else
        ret = (int)sysconf(_SC_NPROCESSORS_ONLN);
#endif
        if (ret > 4) {
            ret = (int)(ret * 0.75f);
        }
        if (ret < 4) {
            ret = 4;
        }
    } else {
        ret = atoi(override);
        if (ret == 0) {
            ret = 4;
        }
    }

    return ret;
}

static void settings_init(void) {
    static struct interface default_interface;
    default_interface.port = 11211;
    default_interface.maxconn = 1000;
    default_interface.backlog = 1024;

    settings.num_interfaces = 1;
    settings.interfaces = &default_interface;
    settings.daemonize = false;
    settings.pid_file = NULL;
    settings.bio_drain_buffer_sz = 8192;

    settings.verbose = 0;
    settings.num_threads = get_number_of_worker_threads();
    settings.prefix_delimiter = ':';
    settings.detail_enabled = 0;
    settings.allow_detailed = true;
    settings.reqs_per_event = DEFAULT_REQS_PER_EVENT;
    settings.require_sasl = false;
    settings.extensions.logger = get_stderr_logger();
    settings.tcp_nodelay = getenv("MEMCACHED_DISABLE_TCP_NODELAY") == NULL;
    settings.engine_module = "default_engine.so";
    settings.engine_config = NULL;
    settings.config = NULL;
    settings.admin = NULL;
    settings.disable_admin = false;
    settings.datatype = false;
}

/*
 * Adds a message header to a connection.
 *
 * Returns 0 on success, -1 on out-of-memory.
 */
static int add_msghdr(conn *c)
{
    struct msghdr *msg;

    cb_assert(c != NULL);

    if (c->msgsize == c->msgused) {
        cb_assert(c->msgsize > 0);
        msg = realloc(c->msglist, c->msgsize * 2 * sizeof(struct msghdr));
        if (! msg)
            return -1;
        c->msglist = msg;
        c->msgsize *= 2;
    }

    msg = c->msglist + c->msgused;

    /* this wipes msg_iovlen, msg_control, msg_controllen, and
       msg_flags, the last 3 of which aren't defined on solaris: */
    memset(msg, 0, sizeof(struct msghdr));

    msg->msg_iov = &c->iov[c->iovused];

    if (c->request_addr_size > 0) {
        msg->msg_name = &c->request_addr;
        msg->msg_namelen = c->request_addr_size;
    }

    c->msgbytes = 0;
    c->msgused++;
    STATS_MAX(c, msgused_high_watermark, c->msgused);

    return 0;
}

struct {
    cb_mutex_t mutex;
    bool disabled;
    ssize_t count;
    uint64_t num_disable;
} listen_state;

static bool is_listen_disabled(void) {
    bool ret;
    cb_mutex_enter(&listen_state.mutex);
    ret = listen_state.disabled;
    cb_mutex_exit(&listen_state.mutex);
    return ret;
}

static uint64_t get_listen_disabled_num(void) {
    uint64_t ret;
    cb_mutex_enter(&listen_state.mutex);
    ret = listen_state.num_disable;
    cb_mutex_exit(&listen_state.mutex);
    return ret;
}

static void disable_listen(void) {
    conn *next;
    cb_mutex_enter(&listen_state.mutex);
    listen_state.disabled = true;
    listen_state.count = 10;
    ++listen_state.num_disable;
    cb_mutex_exit(&listen_state.mutex);

    for (next = listen_conn; next; next = next->next) {
        update_event(next, 0);
        if (listen(next->sfd, 1) != 0) {
            log_socket_error(EXTENSION_LOG_WARNING, NULL,
                             "listen() failed: %s");
        }
    }
}

void safe_close(SOCKET sfd) {
    if (sfd != INVALID_SOCKET) {
        int rval;
        while ((rval = closesocket(sfd)) == SOCKET_ERROR &&
               (errno == EINTR || errno == EAGAIN)) {
            /* go ahead and retry */
        }

        if (rval == SOCKET_ERROR) {
            char msg[80];
            snprintf(msg, sizeof(msg), "Failed to close socket %d (%%s)!!", (int)sfd);
            log_socket_error(EXTENSION_LOG_WARNING, NULL,
                             msg);
        } else {
            STATS_LOCK();
            stats.curr_conns--;
            STATS_UNLOCK();

            if (is_listen_disabled()) {
                notify_dispatcher();
            }
        }
    }
}

/**
 * Convert a state name to a human readable form.
 */
const char *state_text(STATE_FUNC state) {
    if (state == conn_listening) {
        return "conn_listening";
    } else if (state == conn_new_cmd) {
        return "conn_new_cmd";
    } else if (state == conn_waiting) {
        return "conn_waiting";
    } else if (state == conn_read) {
        return "conn_read";
    } else if (state == conn_parse_cmd) {
        return "conn_parse_cmd";
    } else if (state == conn_write) {
        return "conn_write";
    } else if (state == conn_nread) {
        return "conn_nread";
    } else if (state == conn_swallow) {
        return "conn_swallow";
    } else if (state == conn_closing) {
        return "conn_closing";
    } else if (state == conn_mwrite) {
        return "conn_mwrite";
    } else if (state == conn_ship_log) {
        return "conn_ship_log";
    } else if (state == conn_setup_tap_stream) {
        return "conn_setup_tap_stream";
    } else if (state == conn_pending_close) {
        return "conn_pending_close";
    } else if (state == conn_immediate_close) {
        return "conn_immediate_close";
    } else if (state == conn_refresh_cbsasl) {
        return "conn_refresh_cbsasl";
    } else if (state == conn_refresh_ssl_certs) {
        return "conn_refresh_ssl_cert";
    } else {
        return "Unknown";
    }
}

/*
 * Sets a connection's current state in the state machine. Any special
 * processing that needs to happen on certain state transitions can
 * happen here.
 */
void conn_set_state(conn *c, STATE_FUNC state) {
    cb_assert(c != NULL);

    if (state != c->state) {
        /*
         * The connections in the "tap thread" behaves differently than
         * normal connections because they operate in a full duplex mode.
         * New messages may appear from both sides, so we can't block on
         * read from the nework / engine
         */
        if (c->tap_iterator != NULL || c->dcp) {
            if (state == conn_waiting) {
                c->which = EV_WRITE;
                state = conn_ship_log;
            }
        }

        if (settings.verbose > 2 || c->state == conn_closing
            || c->state == conn_setup_tap_stream) {
            settings.extensions.logger->log(EXTENSION_LOG_DETAIL, c,
                                            "%d: going from %s to %s\n",
                                            c->sfd, state_text(c->state),
                                            state_text(state));
        }

        if (state == conn_write || state == conn_mwrite) {
            if (c->start != 0) {
                collect_timing(c->cmd, gethrtime() - c->start);
                c->start = 0;
            }
            MEMCACHED_PROCESS_COMMAND_END(c->sfd, c->write.buf, c->write.bytes);
        }

        c->state = state;
    }
}

/*
 * Ensures that there is room for another struct iovec in a connection's
 * iov list.
 *
 * Returns 0 on success, -1 on out-of-memory.
 */
static int ensure_iov_space(conn *c) {
    cb_assert(c != NULL);

    if (c->iovused >= c->iovsize) {
        int i, iovnum;
        struct iovec *new_iov = (struct iovec *)realloc(c->iov,
                                (c->iovsize * 2) * sizeof(struct iovec));
        if (! new_iov)
            return -1;
        c->iov = new_iov;
        c->iovsize *= 2;

        /* Point all the msghdr structures at the new list. */
        for (i = 0, iovnum = 0; i < c->msgused; i++) {
            c->msglist[i].msg_iov = &c->iov[iovnum];
            iovnum += c->msglist[i].msg_iovlen;
        }
    }

    return 0;
}


/*
 * Adds data to the list of pending data that will be written out to a
 * connection.
 *
 * Returns 0 on success, -1 on out-of-memory.
 */

static int add_iov(conn *c, const void *buf, size_t len) {
    struct msghdr *m;
    size_t leftover;
    bool limit_to_mtu;

    cb_assert(c != NULL);

    if (len == 0) {
        return 0;
    }

    do {
        m = &c->msglist[c->msgused - 1];

        /*
         * Limit the first payloads of TCP replies, to
         * UDP_MAX_PAYLOAD_SIZE bytes.
         */
        limit_to_mtu = (1 == c->msgused);

        /* We may need to start a new msghdr if this one is full. */
        if (m->msg_iovlen == IOV_MAX ||
            (limit_to_mtu && c->msgbytes >= UDP_MAX_PAYLOAD_SIZE)) {
            add_msghdr(c);
        }

        if (ensure_iov_space(c) != 0)
            return -1;

        /* If the fragment is too big to fit in the datagram, split it up */
        if (limit_to_mtu && len + c->msgbytes > UDP_MAX_PAYLOAD_SIZE) {
            leftover = len + c->msgbytes - UDP_MAX_PAYLOAD_SIZE;
            len -= leftover;
        } else {
            leftover = 0;
        }

        m = &c->msglist[c->msgused - 1];
        m->msg_iov[m->msg_iovlen].iov_base = (void *)buf;
        m->msg_iov[m->msg_iovlen].iov_len = len;

        c->msgbytes += (int)len;
        c->iovused++;
        STATS_MAX(c, iovused_high_watermark, c->iovused);
        m->msg_iovlen++;

        buf = ((char *)buf) + len;
        len = leftover;
    } while (leftover > 0);

    return 0;
}

/**
 * get a pointer to the start of the request struct for the current command
 */
static void* binary_get_request(conn *c) {
    char *ret = c->read.curr;
    ret -= (sizeof(c->binary_header) + c->binary_header.request.keylen +
            c->binary_header.request.extlen);

    cb_assert(ret >= c->read.buf);
    return ret;
}

/**
 * get a pointer to the key in this request
 */
static char* binary_get_key(conn *c) {
    return c->read.curr - (c->binary_header.request.keylen);
}

/**
 * Insert a key into a buffer, but replace all non-printable characters
 * with a '.'.
 *
 * @param dest where to store the output
 * @param destsz size of destination buffer
 * @param prefix string to insert before the data
 * @param client the client we are serving
 * @param from_client set to true if this data is from the client
 * @param key the key to add to the buffer
 * @param nkey the number of bytes in the key
 * @return number of bytes in dest if success, -1 otherwise
 */
static ssize_t key_to_printable_buffer(char *dest, size_t destsz,
                                       SOCKET client, bool from_client,
                                       const char *prefix,
                                       const char *key,
                                       size_t nkey)
{
    char *ptr;
    ssize_t ii;
    ssize_t nw = snprintf(dest, destsz, "%c%d %s ", from_client ? '>' : '<',
                          (int)client, prefix);
    if (nw == -1) {
        return -1;
    }

    ptr = dest + nw;
    destsz -= nw;
    if (nkey > destsz) {
        nkey = destsz;
    }

    for (ii = 0; ii < nkey; ++ii, ++key, ++ptr) {
        if (isgraph(*key)) {
            *ptr = *key;
        } else {
            *ptr = '.';
        }
    }

    *ptr = '\0';
    return (ssize_t)(ptr - dest);
}

/**
 * Convert a byte array to a text string
 *
 * @param dest where to store the output
 * @param destsz size of destination buffer
 * @param prefix string to insert before the data
 * @param client the client we are serving
 * @param from_client set to true if this data is from the client
 * @param data the data to add to the buffer
 * @param size the number of bytes in data to print
 * @return number of bytes in dest if success, -1 otherwise
 */
static ssize_t bytes_to_output_string(char *dest, size_t destsz,
                                      SOCKET client, bool from_client,
                                      const char *prefix,
                                      const char *data,
                                      size_t size)
{
    ssize_t nw = snprintf(dest, destsz, "%c%d %s", from_client ? '>' : '<',
                          (int)client, prefix);
    ssize_t offset = nw;
    ssize_t ii;

    if (nw == -1) {
        return -1;
    }

    for (ii = 0; ii < size; ++ii) {
        if (ii % 4 == 0) {
            if ((nw = snprintf(dest + offset, destsz - offset, "\n%c%d  ",
                               from_client ? '>' : '<', client)) == -1) {
                return  -1;
            }
            offset += nw;
        }
        if ((nw = snprintf(dest + offset, destsz - offset,
                           " 0x%02x", (unsigned char)data[ii])) == -1) {
            return -1;
        }
        offset += nw;
    }

    if ((nw = snprintf(dest + offset, destsz - offset, "\n")) == -1) {
        return -1;
    }

    return offset + nw;
}

static int add_bin_header(conn *c,
                          uint16_t err,
                          uint8_t hdr_len,
                          uint16_t key_len,
                          uint32_t body_len,
                          uint8_t datatype) {
    protocol_binary_response_header* header;

    cb_assert(c);

    c->msgcurr = 0;
    c->msgused = 0;
    c->iovused = 0;
    if (add_msghdr(c) != 0) {
        return -1;
    }

    header = (protocol_binary_response_header *)c->write.buf;

    header->response.magic = (uint8_t)PROTOCOL_BINARY_RES;
    header->response.opcode = c->binary_header.request.opcode;
    header->response.keylen = (uint16_t)htons(key_len);

    header->response.extlen = (uint8_t)hdr_len;
    header->response.datatype = datatype;
    header->response.status = (uint16_t)htons(err);

    header->response.bodylen = htonl(body_len);
    header->response.opaque = c->opaque;
    header->response.cas = htonll(c->cas);

    if (settings.verbose > 1) {
        char buffer[1024];
        if (bytes_to_output_string(buffer, sizeof(buffer), c->sfd, false,
                                   "Writing bin response:",
                                   (const char*)header->bytes,
                                   sizeof(header->bytes)) != -1) {
            settings.extensions.logger->log(EXTENSION_LOG_DEBUG, c,
                                            "%s", buffer);
        }
    }

    return add_iov(c, c->write.buf, sizeof(header->response));
}

/**
 * Convert an error code generated from the storage engine to the corresponding
 * error code used by the protocol layer.
 * @param e the error code as used in the engine
 * @return the error code as used by the protocol layer
 */
static protocol_binary_response_status engine_error_2_protocol_error(ENGINE_ERROR_CODE e) {
    protocol_binary_response_status ret;

    switch (e) {
    case ENGINE_SUCCESS:
        return PROTOCOL_BINARY_RESPONSE_SUCCESS;
    case ENGINE_KEY_ENOENT:
        return PROTOCOL_BINARY_RESPONSE_KEY_ENOENT;
    case ENGINE_KEY_EEXISTS:
        return PROTOCOL_BINARY_RESPONSE_KEY_EEXISTS;
    case ENGINE_ENOMEM:
        return PROTOCOL_BINARY_RESPONSE_ENOMEM;
    case ENGINE_TMPFAIL:
        return PROTOCOL_BINARY_RESPONSE_ETMPFAIL;
    case ENGINE_NOT_STORED:
        return PROTOCOL_BINARY_RESPONSE_NOT_STORED;
    case ENGINE_EINVAL:
        return PROTOCOL_BINARY_RESPONSE_EINVAL;
    case ENGINE_ENOTSUP:
        return PROTOCOL_BINARY_RESPONSE_NOT_SUPPORTED;
    case ENGINE_E2BIG:
        return PROTOCOL_BINARY_RESPONSE_E2BIG;
    case ENGINE_NOT_MY_VBUCKET:
        return PROTOCOL_BINARY_RESPONSE_NOT_MY_VBUCKET;
    case ENGINE_ERANGE:
        return PROTOCOL_BINARY_RESPONSE_ERANGE;
    case ENGINE_ROLLBACK:
        return PROTOCOL_BINARY_RESPONSE_ROLLBACK;
    default:
        ret = PROTOCOL_BINARY_RESPONSE_EINTERNAL;
    }

    return ret;
}

static ENGINE_ERROR_CODE get_vb_map_cb(const void *cookie,
                                       const void *map,
                                       size_t mapsize)
{
    char *buf;
    conn *c = (conn*)cookie;
    protocol_binary_response_header header;
    size_t needed = mapsize+ sizeof(protocol_binary_response_header);
    if (!grow_dynamic_buffer(c, needed)) {
        if (settings.verbose > 0) {
            settings.extensions.logger->log(EXTENSION_LOG_INFO, c,
                    "<%d ERROR: Failed to allocate memory for response\n",
                    c->sfd);
        }
        return ENGINE_ENOMEM;
    }

    buf = c->dynamic_buffer.buffer + c->dynamic_buffer.offset;
    memset(&header, 0, sizeof(header));

    header.response.magic = (uint8_t)PROTOCOL_BINARY_RES;
    header.response.opcode = c->binary_header.request.opcode;
    header.response.status = (uint16_t)htons(PROTOCOL_BINARY_RESPONSE_NOT_MY_VBUCKET);
    header.response.bodylen = htonl((uint32_t)mapsize);
    header.response.opaque = c->opaque;

    memcpy(buf, header.bytes, sizeof(header.response));
    buf += sizeof(header.response);
    memcpy(buf, map, mapsize);
    c->dynamic_buffer.offset += needed;

    return ENGINE_SUCCESS;
}

static void write_bin_packet(conn *c, protocol_binary_response_status err, int swallow) {
    if (err == PROTOCOL_BINARY_RESPONSE_NOT_MY_VBUCKET) {
        ENGINE_ERROR_CODE ret;
        cb_assert(swallow == 0);

        ret = settings.engine.v1->get_engine_vb_map(settings.engine.v0, c,
                                                    get_vb_map_cb);
        if (ret == ENGINE_SUCCESS) {
            write_and_free(c, c->dynamic_buffer.buffer,
                           c->dynamic_buffer.offset);
            c->dynamic_buffer.buffer = NULL;
        } else {
            conn_set_state(c, conn_closing);
        }
    } else {
        ssize_t len = 0;
        const char *errtext = NULL;

        if (err != PROTOCOL_BINARY_RESPONSE_SUCCESS) {
            errtext = memcached_protocol_errcode_2_text(err);
            if (errtext != NULL) {
                len = (ssize_t)strlen(errtext);
            }
        }

        if (errtext && settings.verbose > 1) {
            settings.extensions.logger->log(EXTENSION_LOG_DEBUG, c,
                                            ">%d Writing an error: %s\n", c->sfd,
                                            errtext);
        }

        add_bin_header(c, err, 0, 0, len, PROTOCOL_BINARY_RAW_BYTES);
        if (errtext) {
            add_iov(c, errtext, len);
        }
        conn_set_state(c, conn_mwrite);
        if (swallow > 0) {
            c->sbytes = swallow;
            c->write_and_go = conn_swallow;
        } else {
            c->write_and_go = conn_new_cmd;
        }
    }
}

/* Form and send a response to a command over the binary protocol */
static void write_bin_response(conn *c, const void *d, int hlen, int keylen, int dlen) {
    if (!c->noreply || c->cmd == PROTOCOL_BINARY_CMD_GET ||
        c->cmd == PROTOCOL_BINARY_CMD_GETK) {
        if (add_bin_header(c, 0, hlen, keylen, dlen, PROTOCOL_BINARY_RAW_BYTES) == -1) {
            conn_set_state(c, conn_closing);
            return;
        }
        add_iov(c, d, dlen);
        conn_set_state(c, conn_mwrite);
        c->write_and_go = conn_new_cmd;
    } else {
        if (c->start != 0) {
            collect_timing(c->cmd, gethrtime() - c->start);
            c->start = 0;
        }
        conn_set_state(c, conn_new_cmd);
    }
}

static void complete_update_bin(conn *c) {
    protocol_binary_response_status eno = PROTOCOL_BINARY_RESPONSE_EINVAL;
    ENGINE_ERROR_CODE ret;
    item *it;
    item_info_holder info;

    cb_assert(c != NULL);
    it = c->item;
    memset(&info, 0, sizeof(info));
    info.info.nvalue = 1;
    if (!settings.engine.v1->get_item_info(settings.engine.v0, c, it,
                                           (void*)&info)) {
        settings.engine.v1->release(settings.engine.v0, c, it);
        settings.extensions.logger->log(EXTENSION_LOG_WARNING, c,
                                        "%d: Failed to get item info",
                                        c->sfd);
        write_bin_packet(c, PROTOCOL_BINARY_RESPONSE_EINTERNAL, 0);
        return;
    }

    ret = c->aiostat;
    c->aiostat = ENGINE_SUCCESS;
    if (ret == ENGINE_SUCCESS) {
        if (!c->supports_datatype) {
            if (checkUTF8JSON((void*)info.info.value[0].iov_base,
                              (int)info.info.value[0].iov_len)) {
                info.info.datatype = PROTOCOL_BINARY_DATATYPE_JSON;
                if (!settings.engine.v1->set_item_info(settings.engine.v0, c,
                                                       it, &info.info)) {
                    settings.extensions.logger->log(EXTENSION_LOG_WARNING, c,
                            "%d: Failed to set item info",
                            c->sfd);
                }
            }
        }
        ret = settings.engine.v1->store(settings.engine.v0, c,
                                        it, &c->cas, c->store_op,
                                        c->binary_header.request.vbucket);
    }

#ifdef ENABLE_DTRACE
    switch (c->cmd) {
    case OPERATION_ADD:
        MEMCACHED_COMMAND_ADD(c->sfd, info.info.key, info.info.nkey,
                              (ret == ENGINE_SUCCESS) ? info.info.nbytes : -1, c->cas);
        break;
    case OPERATION_REPLACE:
        MEMCACHED_COMMAND_REPLACE(c->sfd, info.info.key, info.info.nkey,
                                  (ret == ENGINE_SUCCESS) ? info.info.nbytes : -1, c->cas);
        break;
    case OPERATION_APPEND:
        MEMCACHED_COMMAND_APPEND(c->sfd, info.info.key, info.info.nkey,
                                 (ret == ENGINE_SUCCESS) ? info.info.nbytes : -1, c->cas);
        break;
    case OPERATION_PREPEND:
        MEMCACHED_COMMAND_PREPEND(c->sfd, info.info.key, info.info.nkey,
                                  (ret == ENGINE_SUCCESS) ? info.info.nbytes : -1, c->cas);
        break;
    case OPERATION_SET:
        MEMCACHED_COMMAND_SET(c->sfd, info.info.key, info.info.nkey,
                              (ret == ENGINE_SUCCESS) ? info.info.nbytes : -1, c->cas);
        break;
    }
#endif

    switch (ret) {
    case ENGINE_SUCCESS:
        /* Stored */
        write_bin_response(c, NULL, 0, 0, 0);
        break;
    case ENGINE_KEY_EEXISTS:
        write_bin_packet(c, PROTOCOL_BINARY_RESPONSE_KEY_EEXISTS, 0);
        break;
    case ENGINE_KEY_ENOENT:
        write_bin_packet(c, PROTOCOL_BINARY_RESPONSE_KEY_ENOENT, 0);
        break;
    case ENGINE_ENOMEM:
        write_bin_packet(c, PROTOCOL_BINARY_RESPONSE_ENOMEM, 0);
        break;
    case ENGINE_TMPFAIL:
        write_bin_packet(c, PROTOCOL_BINARY_RESPONSE_ETMPFAIL, 0);
        break;
    case ENGINE_EWOULDBLOCK:
        c->ewouldblock = true;
        break;
    case ENGINE_DISCONNECT:
        c->state = conn_closing;
        break;
    case ENGINE_ENOTSUP:
        write_bin_packet(c, PROTOCOL_BINARY_RESPONSE_NOT_SUPPORTED, 0);
        break;
    case ENGINE_NOT_MY_VBUCKET:
        write_bin_packet(c, PROTOCOL_BINARY_RESPONSE_NOT_MY_VBUCKET, 0);
        break;
    case ENGINE_E2BIG:
        write_bin_packet(c, PROTOCOL_BINARY_RESPONSE_E2BIG, 0);
        break;
    default:
        if (c->store_op == OPERATION_ADD) {
            eno = PROTOCOL_BINARY_RESPONSE_KEY_EEXISTS;
        } else if(c->store_op == OPERATION_REPLACE) {
            eno = PROTOCOL_BINARY_RESPONSE_KEY_ENOENT;
        } else {
            eno = PROTOCOL_BINARY_RESPONSE_NOT_STORED;
        }
        write_bin_packet(c, eno, 0);
    }

    if (c->store_op == OPERATION_CAS) {
        switch (ret) {
        case ENGINE_SUCCESS:
            SLAB_INCR(c, cas_hits, info.info.key, info.info.nkey);
            break;
        case ENGINE_KEY_EEXISTS:
            SLAB_INCR(c, cas_badval, info.info.key, info.info.nkey);
            break;
        case ENGINE_KEY_ENOENT:
            STATS_NOKEY(c, cas_misses);
            break;
        default:
            ;
        }
    } else {
        SLAB_INCR(c, cmd_set, info.info.key, info.info.nkey);
    }

    if (!c->ewouldblock) {
        /* release the c->item reference */
        settings.engine.v1->release(settings.engine.v0, c, c->item);
        c->item = 0;
    }
}

static void process_bin_get(conn *c) {
    item *it;
    protocol_binary_response_get* rsp = (protocol_binary_response_get*)c->write.buf;
    char* key = binary_get_key(c);
    size_t nkey = c->binary_header.request.keylen;
    uint16_t keylen;
    uint32_t bodylen;
    item_info_holder info;
    int ii;
    ENGINE_ERROR_CODE ret;
    uint8_t datatype;
    bool need_inflate = false;

    memset(&info, 0, sizeof(info));
    if (settings.verbose > 1) {
        char buffer[1024];
        if (key_to_printable_buffer(buffer, sizeof(buffer), c->sfd, true,
                                    "GET", key, nkey) != -1) {
            settings.extensions.logger->log(EXTENSION_LOG_DEBUG, c, "%s\n",
                                            buffer);
        }
    }

    ret = c->aiostat;
    c->aiostat = ENGINE_SUCCESS;
    if (ret == ENGINE_SUCCESS) {
        ret = settings.engine.v1->get(settings.engine.v0, c, &it, key, (int)nkey,
                                      c->binary_header.request.vbucket);
    }

    info.info.nvalue = IOV_MAX;
    switch (ret) {
    case ENGINE_SUCCESS:
        STATS_HIT(c, get, key, nkey);

        if (!settings.engine.v1->get_item_info(settings.engine.v0, c, it,
                                               (void*)&info)) {
            settings.engine.v1->release(settings.engine.v0, c, it);
            settings.extensions.logger->log(EXTENSION_LOG_WARNING, c,
                                            "%d: Failed to get item info",
                                            c->sfd);
            write_bin_packet(c, PROTOCOL_BINARY_RESPONSE_EINTERNAL, 0);
            break;
        }

        datatype = info.info.datatype;
        if (!c->supports_datatype) {
            if ((datatype & PROTOCOL_BINARY_DATATYPE_COMPRESSED) == PROTOCOL_BINARY_DATATYPE_COMPRESSED) {
                need_inflate = true;
            } else {
                datatype = PROTOCOL_BINARY_RAW_BYTES;
            }
        }

        keylen = 0;
        bodylen = sizeof(rsp->message.body) + info.info.nbytes;

        if (c->cmd == PROTOCOL_BINARY_CMD_GETK) {
            bodylen += (uint32_t)nkey;
            keylen = (uint16_t)nkey;
        }

        if (need_inflate) {
            if (info.info.nvalue != 1) {
                write_bin_packet(c, PROTOCOL_BINARY_RESPONSE_EINTERNAL, 0);
            } else if (binary_response_handler(key, keylen,
                                               &info.info.flags, 4,
                                               info.info.value[0].iov_base,
                                               (uint32_t)info.info.value[0].iov_len,
                                               datatype,
                                               PROTOCOL_BINARY_RESPONSE_SUCCESS,
                                               info.info.cas, c)) {
                write_and_free(c, c->dynamic_buffer.buffer, c->dynamic_buffer.offset);
                c->dynamic_buffer.buffer = NULL;
                settings.engine.v1->release(settings.engine.v0, c, it);
            } else {
                write_bin_packet(c, PROTOCOL_BINARY_RESPONSE_EINTERNAL, 0);
            }
        } else {
            if (add_bin_header(c, 0, sizeof(rsp->message.body),
                               keylen, bodylen, datatype) == -1) {
                conn_set_state(c, conn_closing);
                return;
            }
            rsp->message.header.response.cas = htonll(info.info.cas);

            /* add the flags */
            rsp->message.body.flags = info.info.flags;
            add_iov(c, &rsp->message.body, sizeof(rsp->message.body));

            if (c->cmd == PROTOCOL_BINARY_CMD_GETK) {
                add_iov(c, info.info.key, nkey);
            }

            for (ii = 0; ii < info.info.nvalue; ++ii) {
                add_iov(c, info.info.value[ii].iov_base,
                        info.info.value[ii].iov_len);
            }
            conn_set_state(c, conn_mwrite);
            /* Remember this item so we can garbage collect it later */
            c->item = it;
        }
        break;
    case ENGINE_KEY_ENOENT:
        STATS_MISS(c, get, key, nkey);

        MEMCACHED_COMMAND_GET(c->sfd, key, nkey, -1, 0);

        if (c->noreply) {
            conn_set_state(c, conn_new_cmd);
        } else {
            if (c->cmd == PROTOCOL_BINARY_CMD_GETK) {
                char *ofs = c->write.buf + sizeof(protocol_binary_response_header);
                if (add_bin_header(c, PROTOCOL_BINARY_RESPONSE_KEY_ENOENT,
                                   0, (uint16_t)nkey,
                                   (uint32_t)nkey, PROTOCOL_BINARY_RAW_BYTES) == -1) {
                    conn_set_state(c, conn_closing);
                    return;
                }
                memcpy(ofs, key, nkey);
                add_iov(c, ofs, nkey);
                conn_set_state(c, conn_mwrite);
            } else {
                write_bin_packet(c, PROTOCOL_BINARY_RESPONSE_KEY_ENOENT, 0);
            }
        }
        break;
    case ENGINE_EWOULDBLOCK:
        c->ewouldblock = true;
        break;
    case ENGINE_DISCONNECT:
        c->state = conn_closing;
        break;
    default:
        write_bin_packet(c, engine_error_2_protocol_error(ret), 0);
    }

    if (settings.detail_enabled && ret != ENGINE_EWOULDBLOCK) {
        stats_prefix_record_get(key, nkey, ret == ENGINE_SUCCESS);
    }
}

static void append_bin_stats(const char *key, const uint16_t klen,
                             const char *val, const uint32_t vlen,
                             conn *c) {
    char *buf = c->dynamic_buffer.buffer + c->dynamic_buffer.offset;
    uint32_t bodylen = klen + vlen;
    protocol_binary_response_header header;

    memset(&header, 0, sizeof(header));
    header.response.magic = (uint8_t)PROTOCOL_BINARY_RES;
    header.response.opcode = PROTOCOL_BINARY_CMD_STAT;
    header.response.keylen = (uint16_t)htons(klen);
    header.response.datatype = (uint8_t)PROTOCOL_BINARY_RAW_BYTES;
    header.response.bodylen = htonl(bodylen);
    header.response.opaque = c->opaque;

    memcpy(buf, header.bytes, sizeof(header.response));
    buf += sizeof(header.response);

    if (klen > 0) {
        cb_assert(key != NULL);
        memcpy(buf, key, klen);
        buf += klen;

        if (vlen > 0) {
            memcpy(buf, val, vlen);
        }
    }

    c->dynamic_buffer.offset += sizeof(header.response) + bodylen;
}

static bool grow_dynamic_buffer(conn *c, size_t needed) {
    size_t nsize = c->dynamic_buffer.size;
    size_t available = nsize - c->dynamic_buffer.offset;
    bool rv = true;

    /* Special case: No buffer -- need to allocate fresh */
    if (c->dynamic_buffer.buffer == NULL) {
        nsize = 1024;
        available = c->dynamic_buffer.size = c->dynamic_buffer.offset = 0;
    }

    while (needed > available) {
        cb_assert(nsize > 0);
        nsize = nsize << 1;
        available = nsize - c->dynamic_buffer.offset;
    }

    if (nsize != c->dynamic_buffer.size) {
        char *ptr = realloc(c->dynamic_buffer.buffer, nsize);
        if (ptr) {
            c->dynamic_buffer.buffer = ptr;
            c->dynamic_buffer.size = nsize;
        } else {
            rv = false;
        }
    }

    return rv;
}

static void append_stats(const char *key, const uint16_t klen,
                         const char *val, const uint32_t vlen,
                         const void *cookie)
{
    size_t needed;
    conn *c = (conn*)cookie;
    /* value without a key is invalid */
    if (klen == 0 && vlen > 0) {
        return ;
    }

    needed = vlen + klen + sizeof(protocol_binary_response_header);
    if (!grow_dynamic_buffer(c, needed)) {
        return ;
    }
    append_bin_stats(key, klen, val, vlen, c);
    cb_assert(c->dynamic_buffer.offset <= c->dynamic_buffer.size);
}

static void bin_read_chunk(conn *c,
                           enum bin_substates next_substate,
                           uint32_t chunk) {
    ptrdiff_t offset;
    cb_assert(c);
    c->substate = next_substate;
    c->rlbytes = chunk;

    /* Ok... do we have room for everything in our buffer? */
    offset = c->read.curr + sizeof(protocol_binary_request_header) - c->read.buf;
    if (c->rlbytes > c->read.size - offset) {
        size_t nsize = c->read.size;
        size_t size = c->rlbytes + sizeof(protocol_binary_request_header);

        while (size > nsize) {
            nsize *= 2;
        }

        if (nsize != c->read.size) {
            char *newm;
            if (settings.verbose > 1) {
                settings.extensions.logger->log(EXTENSION_LOG_DEBUG, c,
                        "%d: Need to grow buffer from %lu to %lu\n",
                        c->sfd, (unsigned long)c->read.size, (unsigned long)nsize);
            }
            newm = realloc(c->read.buf, nsize);
            if (newm == NULL) {
                if (settings.verbose) {
                    settings.extensions.logger->log(EXTENSION_LOG_INFO, c,
                            "%d: Failed to grow buffer.. closing connection\n",
                            c->sfd);
                }
                conn_set_state(c, conn_closing);
                return;
            }

            c->read.buf= newm;
            /* rcurr should point to the same offset in the packet */
            c->read.curr = c->read.buf + offset - sizeof(protocol_binary_request_header);
            c->read.size = (int)nsize;
        }
        if (c->read.buf != c->read.curr) {
            memmove(c->read.buf, c->read.curr, c->read.bytes);
            c->read.curr = c->read.buf;
            if (settings.verbose > 1) {
                settings.extensions.logger->log(EXTENSION_LOG_DEBUG, c,
                                                "%d: Repack input buffer\n",
                                                c->sfd);
            }
        }
    }

    /* preserve the header in the buffer.. */
    c->ritem = c->read.curr + sizeof(protocol_binary_request_header);
    conn_set_state(c, conn_nread);
}

static void bin_read_key(conn *c, enum bin_substates next_substate, int extra) {
    bin_read_chunk(c, next_substate, c->keylen + extra);
}


/* Just write an error message and disconnect the client */
static void handle_binary_protocol_error(conn *c) {
    write_bin_packet(c, PROTOCOL_BINARY_RESPONSE_EINVAL, 0);
    if (settings.verbose) {
        settings.extensions.logger->log(EXTENSION_LOG_INFO, c,
                "%d: Protocol error (opcode %02x), close connection\n",
                c->sfd, c->binary_header.request.opcode);
    }
    c->write_and_go = conn_closing;
}

static void get_auth_data(const void *cookie, auth_data_t *data) {
    conn *c = (conn*)cookie;
    if (c->sasl_conn) {
        cbsasl_getprop(c->sasl_conn, CBSASL_USERNAME, (void*)&data->username);
        cbsasl_getprop(c->sasl_conn, CBSASL_CONFIG, (void*)&data->config);
    } else {
        data->username = NULL;
        data->config = NULL;
    }
}

struct sasl_tmp {
    int ksize;
    int vsize;
    char data[1]; /* data + ksize == value */
};

static void process_bin_sasl_auth(conn *c) {
    int nkey;
    int vlen;
    char *key;
    size_t buffer_size;
    struct sasl_tmp *data;

    cb_assert(c->binary_header.request.extlen == 0);
    nkey = c->binary_header.request.keylen;
    vlen = c->binary_header.request.bodylen - nkey;

    if (nkey > MAX_SASL_MECH_LEN) {
        write_bin_packet(c, PROTOCOL_BINARY_RESPONSE_EINVAL, vlen);
        c->write_and_go = conn_swallow;
        return;
    }

    key = binary_get_key(c);
    cb_assert(key);

    buffer_size = sizeof(struct sasl_tmp) + nkey + vlen + 2;
    data = calloc(sizeof(struct sasl_tmp) + buffer_size, 1);
    if (!data) {
        write_bin_packet(c, PROTOCOL_BINARY_RESPONSE_ENOMEM, vlen);
        c->write_and_go = conn_swallow;
        return;
    }

    data->ksize = nkey;
    data->vsize = vlen;
    memcpy(data->data, key, nkey);

    c->item = data;
    c->ritem = data->data + nkey;
    c->rlbytes = vlen;
    conn_set_state(c, conn_nread);
    c->substate = bin_reading_sasl_auth_data;
}

static void process_bin_complete_sasl_auth(conn *c) {
    auth_data_t data;
    const char *out = NULL;
    unsigned int outlen = 0;
    int nkey;
    int vlen;
    struct sasl_tmp *stmp;
    char mech[1024];
    const char *challenge;
    int result=-1;

    cb_assert(c->item);

    nkey = c->binary_header.request.keylen;
    if (nkey > 1023) {
        /* too big.. */
        settings.extensions.logger->log(EXTENSION_LOG_WARNING, c,
                "%d: sasl error. key: %d > 1023", c->sfd, nkey);
        write_bin_packet(c, PROTOCOL_BINARY_RESPONSE_AUTH_ERROR, 0);
        return;
    }
    vlen = c->binary_header.request.bodylen - nkey;

    stmp = c->item;
    memcpy(mech, stmp->data, nkey);
    mech[nkey] = 0x00;

    if (settings.verbose) {
        settings.extensions.logger->log(EXTENSION_LOG_DEBUG, c,
                "%d: mech: ``%s'' with %d bytes of data\n", c->sfd, mech, vlen);
    }

    challenge = vlen == 0 ? NULL : (stmp->data + nkey);
    switch (c->cmd) {
    case PROTOCOL_BINARY_CMD_SASL_AUTH:
        result = cbsasl_server_start(&c->sasl_conn, mech,
                                     challenge, vlen,
                                     (unsigned char **)&out, &outlen);
        break;
    case PROTOCOL_BINARY_CMD_SASL_STEP:
        result = cbsasl_server_step(c->sasl_conn, challenge,
                                    vlen, &out, &outlen);
        break;
    default:
        cb_assert(false); /* CMD should be one of the above */
        /* This code is pretty much impossible, but makes the compiler
           happier */
        if (settings.verbose) {
            settings.extensions.logger->log(EXTENSION_LOG_WARNING, c,
                    "%d: Unhandled command %d with challenge %s\n",
                    c->sfd, c->cmd, challenge);
        }
        break;
    }

    free(c->item);
    c->item = NULL;
    c->ritem = NULL;

    if (settings.verbose) {
        settings.extensions.logger->log(EXTENSION_LOG_INFO, c,
                                        "%d: sasl result code:  %d\n",
                                        c->sfd, result);
    }

    switch(result) {
    case SASL_OK:
        write_bin_response(c, "Authenticated", 0, 0, (uint32_t)strlen("Authenticated"));
        get_auth_data(c, &data);
        if (settings.disable_admin) {
            /* "everyone is admins" */
            cookie_set_admin(c);
        } else if (settings.admin != NULL && data.username != NULL) {
            if (strcmp(settings.admin, data.username) == 0) {
                cookie_set_admin(c);
            }
        }
        perform_callbacks(ON_AUTH, (const void*)&data, c);
        STATS_NOKEY(c, auth_cmds);
        break;
    case SASL_CONTINUE:
        if (add_bin_header(c, PROTOCOL_BINARY_RESPONSE_AUTH_CONTINUE, 0, 0,
                           outlen, PROTOCOL_BINARY_RAW_BYTES) == -1) {
            conn_set_state(c, conn_closing);
            return;
        }
        add_iov(c, out, outlen);
        conn_set_state(c, conn_mwrite);
        c->write_and_go = conn_new_cmd;
        break;
    case SASL_BADPARAM:
        settings.extensions.logger->log(EXTENSION_LOG_WARNING, c,
                                        "%d: Bad sasl params: %d\n",
                                        c->sfd, result);
        write_bin_packet(c, PROTOCOL_BINARY_RESPONSE_EINVAL, 0);
        STATS_NOKEY2(c, auth_cmds, auth_errors);
        break;
    default:
        if (result == SASL_NOUSER || result == SASL_PWERR) {
            settings.extensions.logger->log(EXTENSION_LOG_WARNING, c,
                                            "%d: Invalid username/password combination",
                                            c->sfd);
        } else {
            settings.extensions.logger->log(EXTENSION_LOG_WARNING, c,
                                            "%d: Unknown sasl response: %d",
                                            c->sfd, result);
        }
        write_bin_packet(c, PROTOCOL_BINARY_RESPONSE_AUTH_ERROR, 0);
        STATS_NOKEY2(c, auth_cmds, auth_errors);
    }
}

static bool authenticated(conn *c) {
    bool rv = false;

    switch (c->cmd) {
    case PROTOCOL_BINARY_CMD_SASL_LIST_MECHS: /* FALLTHROUGH */
    case PROTOCOL_BINARY_CMD_SASL_AUTH:       /* FALLTHROUGH */
    case PROTOCOL_BINARY_CMD_SASL_STEP:       /* FALLTHROUGH */
    case PROTOCOL_BINARY_CMD_VERSION:         /* FALLTHROUGH */
    case PROTOCOL_BINARY_CMD_HELLO:
        rv = true;
        break;
    default:
        if (c->sasl_conn) {
            const void *uname = NULL;
            cbsasl_getprop(c->sasl_conn, CBSASL_USERNAME, &uname);
            rv = uname != NULL;
        }
    }

    if (settings.verbose > 1) {
        settings.extensions.logger->log(EXTENSION_LOG_DEBUG, c,
                "%d: authenticated() in cmd 0x%02x is %s\n",
                c->sfd, c->cmd, rv ? "true" : "false");
    }

    return rv;
}

bool binary_response_handler(const void *key, uint16_t keylen,
                             const void *ext, uint8_t extlen,
                             const void *body, uint32_t bodylen,
                             uint8_t datatype, uint16_t status,
                             uint64_t cas, const void *cookie)
{
    protocol_binary_response_header header;
    char *buf;
    conn *c = (conn*)cookie;
    /* Look at append_bin_stats */
    size_t needed;
    bool need_inflate = false;
    size_t inflated_length;

    if (!c->supports_datatype) {
        if ((datatype & PROTOCOL_BINARY_DATATYPE_COMPRESSED) == PROTOCOL_BINARY_DATATYPE_COMPRESSED) {
            need_inflate = true;
        }
        /* We may silently drop the knowledge about a JSON item */
        datatype = PROTOCOL_BINARY_RAW_BYTES;
    }

    needed = keylen + extlen + sizeof(protocol_binary_response_header);
    if (need_inflate) {
        if (snappy_uncompressed_length(body, bodylen,
                                       &inflated_length) != SNAPPY_OK) {
            settings.extensions.logger->log(EXTENSION_LOG_INFO, c,
                    "<%d ERROR: Failed to determine inflated size",
                    c->sfd);
            return false;
        }
        needed += inflated_length;
    } else {
        needed += bodylen;
    }

    if (!grow_dynamic_buffer(c, needed)) {
        if (settings.verbose > 0) {
            settings.extensions.logger->log(EXTENSION_LOG_INFO, c,
                    "<%d ERROR: Failed to allocate memory for response",
                    c->sfd);
        }
        return false;
    }

    buf = c->dynamic_buffer.buffer + c->dynamic_buffer.offset;
    memset(&header, 0, sizeof(header));
    header.response.magic = (uint8_t)PROTOCOL_BINARY_RES;
    header.response.opcode = c->binary_header.request.opcode;
    header.response.keylen = (uint16_t)htons(keylen);
    header.response.extlen = extlen;
    header.response.datatype = datatype;
    header.response.status = (uint16_t)htons(status);
    if (need_inflate) {
        header.response.bodylen = htonl((uint32_t)(inflated_length + keylen + extlen));
    } else {
        header.response.bodylen = htonl(bodylen + keylen + extlen);
    }
    header.response.opaque = c->opaque;
    header.response.cas = htonll(cas);

    memcpy(buf, header.bytes, sizeof(header.response));
    buf += sizeof(header.response);

    if (extlen > 0) {
        memcpy(buf, ext, extlen);
        buf += extlen;
    }

    if (keylen > 0) {
        cb_assert(key != NULL);
        memcpy(buf, key, keylen);
        buf += keylen;
    }

    if (bodylen > 0) {
        if (need_inflate) {
            if (snappy_uncompress(body, bodylen, buf, &inflated_length) != SNAPPY_OK) {
                settings.extensions.logger->log(EXTENSION_LOG_INFO, c,
                        "<%d ERROR: Failed to inflate item", c->sfd);
                return false;
            }
        } else {
            memcpy(buf, body, bodylen);
        }
    }

    c->dynamic_buffer.offset += needed;
    return true;
}

/**
 * Tap stats (these are only used by the tap thread, so they don't need
 * to be in the threadlocal struct right now...
 */
struct tap_cmd_stats {
    uint64_t connect;
    uint64_t mutation;
    uint64_t checkpoint_start;
    uint64_t checkpoint_end;
    uint64_t delete;
    uint64_t flush;
    uint64_t opaque;
    uint64_t vbucket_set;
};

struct tap_stats {
    cb_mutex_t mutex;
    struct tap_cmd_stats sent;
    struct tap_cmd_stats received;
} tap_stats;

/** Sets up a clean itemlist in the connection, setting the current cursor (icurr)
 *  to the start of the list. Returns true if itemlist could be setup, else
 *  false (and itemlist should be assumed to not be usable).
 */
static bool conn_setup_itemlist(conn *c) {
    if (c->ilist == NULL) {
        void *ptr = malloc(sizeof(item *) * ITEM_LIST_INITIAL);
        if (ptr != NULL) {
            c->ilist = ptr;
            c->isize = ITEM_LIST_INITIAL;
        } else {
            return false;
        }
    }
    c->icurr = c->ilist;
    return true;
}

static void ship_tap_log(conn *c) {
    bool more_data = true;
    bool send_data = false;
    bool disconnect = false;
    item *it;
    uint32_t bodylen;
    int ii = 0;

    c->msgcurr = 0;
    c->msgused = 0;
    c->iovused = 0;
    if (add_msghdr(c) != 0) {
        if (settings.verbose) {
            settings.extensions.logger->log(EXTENSION_LOG_WARNING, c,
                                            "%d: Failed to create output headers. Shutting down tap connection\n", c->sfd);
        }
        conn_set_state(c, conn_closing);
        return ;
    }
    /* @todo add check for buffer overflow of c->write.buf) */
    c->write.bytes = 0;
    c->write.curr = c->write.buf;

    if (!conn_setup_itemlist(c)) {
        if (settings.verbose) {
            settings.extensions.logger->log(EXTENSION_LOG_WARNING, c,
                                            "%d: Failed to setup itemlist. Shutting down tap connection\n", c->sfd);
        }
        conn_set_state(c, conn_closing);
        return;
    }

    do {
        /* @todo fixme! */
        void *engine;
        uint16_t nengine;
        uint8_t ttl;
        uint16_t tap_flags;
        uint32_t seqno;
        uint16_t vbucket;
        tap_event_t event;
        bool inflate = false;
        size_t inflated_length = 0;

        union {
            protocol_binary_request_tap_mutation mutation;
            protocol_binary_request_tap_delete delete;
            protocol_binary_request_tap_flush flush;
            protocol_binary_request_tap_opaque opaque;
            protocol_binary_request_noop noop;
        } msg;
        item_info_holder info;
        memset(&info, 0, sizeof(info));

        if (ii++ == 10) {
            break;
        }

        event = c->tap_iterator(settings.engine.v0, c, &it,
                                            &engine, &nengine, &ttl,
                                            &tap_flags, &seqno, &vbucket);
        memset(&msg, 0, sizeof(msg));
        msg.opaque.message.header.request.magic = (uint8_t)PROTOCOL_BINARY_REQ;
        msg.opaque.message.header.request.opaque = htonl(seqno);
        msg.opaque.message.body.tap.enginespecific_length = htons(nengine);
        msg.opaque.message.body.tap.ttl = ttl;
        msg.opaque.message.body.tap.flags = htons(tap_flags);
        msg.opaque.message.header.request.extlen = 8;
        msg.opaque.message.header.request.vbucket = htons(vbucket);
        info.info.nvalue = IOV_MAX;

        switch (event) {
        case TAP_NOOP :
            send_data = true;
            msg.noop.message.header.request.opcode = PROTOCOL_BINARY_CMD_NOOP;
            msg.noop.message.header.request.extlen = 0;
            msg.noop.message.header.request.bodylen = htonl(0);
            memcpy(c->write.curr, msg.noop.bytes, sizeof(msg.noop.bytes));
            add_iov(c, c->write.curr, sizeof(msg.noop.bytes));
            c->write.curr += sizeof(msg.noop.bytes);
            c->write.bytes += sizeof(msg.noop.bytes);
            break;
        case TAP_PAUSE :
            more_data = false;
            break;
        case TAP_CHECKPOINT_START:
        case TAP_CHECKPOINT_END:
        case TAP_MUTATION:
            if (!settings.engine.v1->get_item_info(settings.engine.v0, c, it,
                                                   (void*)&info)) {
                settings.engine.v1->release(settings.engine.v0, c, it);
                settings.extensions.logger->log(EXTENSION_LOG_WARNING, c,
                                                "%d: Failed to get item info\n", c->sfd);
                break;
            }
            send_data = true;
            c->ilist[c->ileft++] = it;

            if (event == TAP_CHECKPOINT_START) {
                msg.mutation.message.header.request.opcode =
                    PROTOCOL_BINARY_CMD_TAP_CHECKPOINT_START;
                cb_mutex_enter(&tap_stats.mutex);
                tap_stats.sent.checkpoint_start++;
                cb_mutex_exit(&tap_stats.mutex);
            } else if (event == TAP_CHECKPOINT_END) {
                msg.mutation.message.header.request.opcode =
                    PROTOCOL_BINARY_CMD_TAP_CHECKPOINT_END;
                cb_mutex_enter(&tap_stats.mutex);
                tap_stats.sent.checkpoint_end++;
                cb_mutex_exit(&tap_stats.mutex);
            } else if (event == TAP_MUTATION) {
                msg.mutation.message.header.request.opcode = PROTOCOL_BINARY_CMD_TAP_MUTATION;
                cb_mutex_enter(&tap_stats.mutex);
                tap_stats.sent.mutation++;
                cb_mutex_exit(&tap_stats.mutex);
            }

            msg.mutation.message.header.request.cas = htonll(info.info.cas);
            msg.mutation.message.header.request.keylen = htons(info.info.nkey);
            msg.mutation.message.header.request.extlen = 16;
            if (c->supports_datatype) {
                msg.mutation.message.header.request.datatype = info.info.datatype;
            } else {
                switch (info.info.datatype) {
                case 0:
                    break;
                case PROTOCOL_BINARY_DATATYPE_JSON:
                    break;
                case PROTOCOL_BINARY_DATATYPE_COMPRESSED:
                case PROTOCOL_BINARY_DATATYPE_COMPRESSED_JSON:
                    inflate = true;
                    break;
                default:
                    settings.extensions.logger->log(EXTENSION_LOG_WARNING, c,
                                                    "%d: shipping data with"
                                                    " an invalid datatype "
                                                    "(stripping info)",
                                                    c->sfd);
                }
                msg.mutation.message.header.request.datatype = 0;
            }

            bodylen = 16 + info.info.nkey + nengine;
            if ((tap_flags & TAP_FLAG_NO_VALUE) == 0) {
                if (inflate) {
                    if (snappy_uncompressed_length(info.info.value[0].iov_base,
                                                   info.info.nbytes,
                                                   &inflated_length) == SNAPPY_OK) {
                        bodylen += inflated_length;
                    } else {
                        settings.extensions.logger->log(EXTENSION_LOG_INFO, c,
                                                        "<%d ERROR: Failed to determine inflated size. Sending as compressed",
                                                        c->sfd);
                        inflate = false;
                        bodylen += info.info.nbytes;
                    }
                } else {
                    bodylen += info.info.nbytes;
                }
            }
            msg.mutation.message.header.request.bodylen = htonl(bodylen);

            if ((tap_flags & TAP_FLAG_NETWORK_BYTE_ORDER) == 0) {
                msg.mutation.message.body.item.flags = htonl(info.info.flags);
            } else {
                msg.mutation.message.body.item.flags = info.info.flags;
            }
            msg.mutation.message.body.item.expiration = htonl(info.info.exptime);
            msg.mutation.message.body.tap.enginespecific_length = htons(nengine);
            msg.mutation.message.body.tap.ttl = ttl;
            msg.mutation.message.body.tap.flags = htons(tap_flags);
            memcpy(c->write.curr, msg.mutation.bytes, sizeof(msg.mutation.bytes));

            add_iov(c, c->write.curr, sizeof(msg.mutation.bytes));
            c->write.curr += sizeof(msg.mutation.bytes);
            c->write.bytes += sizeof(msg.mutation.bytes);

            if (nengine > 0) {
                memcpy(c->write.curr, engine, nengine);
                add_iov(c, c->write.curr, nengine);
                c->write.curr += nengine;
                c->write.bytes += nengine;
            }

            add_iov(c, info.info.key, info.info.nkey);
            if ((tap_flags & TAP_FLAG_NO_VALUE) == 0) {
                if (inflate) {
                    void *buf = malloc(inflated_length);
                    void *body = info.info.value[0].iov_base;
                    size_t bodylen = info.info.value[0].iov_len;
                    if (snappy_uncompress(body, bodylen,
                                          buf, &inflated_length) == SNAPPY_OK) {
                        c->temp_alloc_list[c->temp_alloc_left++] = buf;

                        add_iov(c, buf, inflated_length);
                    } else {
                        free(buf);
                        settings.extensions.logger->log(EXTENSION_LOG_WARNING, c,
                                                        "%d: FATAL: failed to inflate object. shutitng down connection", c->sfd);
                        conn_set_state(c, conn_closing);
                        return;
                    }
                } else {
                    int xx;
                    for (xx = 0; xx < info.info.nvalue; ++xx) {
                        add_iov(c, info.info.value[xx].iov_base,
                                info.info.value[xx].iov_len);
                    }
                }
            }

            break;
        case TAP_DELETION:
            /* This is a delete */
            if (!settings.engine.v1->get_item_info(settings.engine.v0, c, it,
                                                   (void*)&info)) {
                settings.engine.v1->release(settings.engine.v0, c, it);
                settings.extensions.logger->log(EXTENSION_LOG_WARNING, c,
                                                "%d: Failed to get item info\n", c->sfd);
                break;
            }
            send_data = true;
            c->ilist[c->ileft++] = it;
            msg.delete.message.header.request.opcode = PROTOCOL_BINARY_CMD_TAP_DELETE;
            msg.delete.message.header.request.cas = htonll(info.info.cas);
            msg.delete.message.header.request.keylen = htons(info.info.nkey);

            bodylen = 8 + info.info.nkey + nengine;
            if ((tap_flags & TAP_FLAG_NO_VALUE) == 0) {
                bodylen += info.info.nbytes;
            }
            msg.delete.message.header.request.bodylen = htonl(bodylen);

            memcpy(c->write.curr, msg.delete.bytes, sizeof(msg.delete.bytes));
            add_iov(c, c->write.curr, sizeof(msg.delete.bytes));
            c->write.curr += sizeof(msg.delete.bytes);
            c->write.bytes += sizeof(msg.delete.bytes);

            if (nengine > 0) {
                memcpy(c->write.curr, engine, nengine);
                add_iov(c, c->write.curr, nengine);
                c->write.curr += nengine;
                c->write.bytes += nengine;
            }

            add_iov(c, info.info.key, info.info.nkey);
            if ((tap_flags & TAP_FLAG_NO_VALUE) == 0) {
                int xx;
                for (xx = 0; xx < info.info.nvalue; ++xx) {
                    add_iov(c, info.info.value[xx].iov_base,
                            info.info.value[xx].iov_len);
                }
            }

            cb_mutex_enter(&tap_stats.mutex);
            tap_stats.sent.delete++;
            cb_mutex_exit(&tap_stats.mutex);
            break;

        case TAP_DISCONNECT:
            disconnect = true;
            more_data = false;
            break;
        case TAP_VBUCKET_SET:
        case TAP_FLUSH:
        case TAP_OPAQUE:
            send_data = true;

            if (event == TAP_OPAQUE) {
                msg.flush.message.header.request.opcode = PROTOCOL_BINARY_CMD_TAP_OPAQUE;
                cb_mutex_enter(&tap_stats.mutex);
                tap_stats.sent.opaque++;
                cb_mutex_exit(&tap_stats.mutex);

            } else if (event == TAP_FLUSH) {
                msg.flush.message.header.request.opcode = PROTOCOL_BINARY_CMD_TAP_FLUSH;
                cb_mutex_enter(&tap_stats.mutex);
                tap_stats.sent.flush++;
                cb_mutex_exit(&tap_stats.mutex);
            } else if (event == TAP_VBUCKET_SET) {
                msg.flush.message.header.request.opcode = PROTOCOL_BINARY_CMD_TAP_VBUCKET_SET;
                msg.flush.message.body.tap.flags = htons(tap_flags);
                cb_mutex_enter(&tap_stats.mutex);
                tap_stats.sent.vbucket_set++;
                cb_mutex_exit(&tap_stats.mutex);
            }

            msg.flush.message.header.request.bodylen = htonl(8 + nengine);
            memcpy(c->write.curr, msg.flush.bytes, sizeof(msg.flush.bytes));
            add_iov(c, c->write.curr, sizeof(msg.flush.bytes));
            c->write.curr += sizeof(msg.flush.bytes);
            c->write.bytes += sizeof(msg.flush.bytes);
            if (nengine > 0) {
                memcpy(c->write.curr, engine, nengine);
                add_iov(c, c->write.curr, nengine);
                c->write.curr += nengine;
                c->write.bytes += nengine;
            }
            break;
        default:
            abort();
        }
    } while (more_data);

    c->ewouldblock = false;
    if (send_data) {
        conn_set_state(c, conn_mwrite);
        if (disconnect) {
            c->write_and_go = conn_closing;
        } else {
            c->write_and_go = conn_ship_log;
        }
    } else {
        if (disconnect) {
            conn_set_state(c, conn_closing);
        } else {
            /* No more items to ship to the slave at this time.. suspend.. */
            if (settings.verbose > 1) {
                settings.extensions.logger->log(EXTENSION_LOG_DEBUG, c,
                                                "%d: No more items in tap log.. waiting\n",
                                                c->sfd);
            }
            c->ewouldblock = true;
        }
    }
}

static ENGINE_ERROR_CODE default_unknown_command(EXTENSION_BINARY_PROTOCOL_DESCRIPTOR *descriptor,
                                                 ENGINE_HANDLE* handle,
                                                 const void* cookie,
                                                 protocol_binary_request_header *request,
                                                 ADD_RESPONSE response)
{
    const conn *c = (void*)cookie;

    if (!c->supports_datatype && request->request.datatype != PROTOCOL_BINARY_RAW_BYTES) {
        if (response(NULL, 0, NULL, 0, NULL, 0, PROTOCOL_BINARY_RAW_BYTES,
                     PROTOCOL_BINARY_RESPONSE_EINVAL, 0, cookie)) {
            return ENGINE_SUCCESS;
        } else {
            return ENGINE_DISCONNECT;
        }
    } else {
        return settings.engine.v1->unknown_command(handle, cookie,
                                                   request, response);
    }
}

struct request_lookup {
    EXTENSION_BINARY_PROTOCOL_DESCRIPTOR *descriptor;
    BINARY_COMMAND_CALLBACK callback;
};

static struct request_lookup request_handlers[0x100];

typedef void (*RESPONSE_HANDLER)(conn*);
/**
 * A map between the response packets op-code and the function to handle
 * the response message.
 */
static RESPONSE_HANDLER response_handlers[0x100];

static void setup_binary_lookup_cmd(EXTENSION_BINARY_PROTOCOL_DESCRIPTOR *descriptor,
                                    uint8_t cmd,
                                    BINARY_COMMAND_CALLBACK new_handler) {
    request_handlers[cmd].descriptor = descriptor;
    request_handlers[cmd].callback = new_handler;
}

static void process_bin_unknown_packet(conn *c) {
    void *packet = c->read.curr - (c->binary_header.request.bodylen +
                               sizeof(c->binary_header));
    ENGINE_ERROR_CODE ret = c->aiostat;
    c->aiostat = ENGINE_SUCCESS;
    c->ewouldblock = false;

    if (ret == ENGINE_SUCCESS) {
        struct request_lookup *rq = request_handlers + c->binary_header.request.opcode;
        ret = rq->callback(rq->descriptor, settings.engine.v0, c, packet,
                           binary_response_handler);
    }

    switch (ret) {
    case ENGINE_SUCCESS:
        if (c->dynamic_buffer.buffer != NULL) {
            write_and_free(c, c->dynamic_buffer.buffer, c->dynamic_buffer.offset);
            c->dynamic_buffer.buffer = NULL;
        } else {
            conn_set_state(c, conn_new_cmd);
        }
        break;
    case ENGINE_EWOULDBLOCK:
        c->ewouldblock = true;
        break;
    case ENGINE_DISCONNECT:
        conn_set_state(c, conn_closing);
        break;
    default:
        /* Release the dynamic buffer.. it may be partial.. */
        free(c->dynamic_buffer.buffer);
        c->dynamic_buffer.buffer = NULL;
        write_bin_packet(c, engine_error_2_protocol_error(ret), 0);
    }
}

static void cbsasl_refresh_main(void *c)
{
    int rv = cbsasl_server_refresh();
    if (rv == SASL_OK) {
        notify_io_complete(c, ENGINE_SUCCESS);
    } else {
        notify_io_complete(c, ENGINE_EINVAL);
    }
}

static ENGINE_ERROR_CODE refresh_cbsasl(conn *c)
{
    cb_thread_t tid;
    int err;

    err = cb_create_thread(&tid, cbsasl_refresh_main, c, 1);
    if (err != 0) {
        settings.extensions.logger->log(EXTENSION_LOG_WARNING, c,
                                        "Failed to create cbsasl db "
                                        "update thread: %s",
                                        strerror(err));
        return ENGINE_DISCONNECT;
    }

    return ENGINE_EWOULDBLOCK;
}

#if 0
static void ssl_certs_refresh_main(void *c)
{
    /* Update the internal certificates */

    notify_io_complete(c, ENGINE_SUCCESS);
}
#endif
static ENGINE_ERROR_CODE refresh_ssl_certs(conn *c)
{
#if 0
    cb_thread_t tid;
    int err;

    err = cb_create_thread(&tid, ssl_certs_refresh_main, c, 1);
    if (err != 0) {
        settings.extensions.logger->log(EXTENSION_LOG_WARNING, c,
                                        "Failed to create ssl_certificate "
                                        "update thread: %s",
                                        strerror(err));
        return ENGINE_DISCONNECT;
    }

    return ENGINE_EWOULDBLOCK;
#endif
    return ENGINE_SUCCESS;
}

static void process_bin_tap_connect(conn *c) {
    TAP_ITERATOR iterator;
    char *packet = (c->read.curr - (c->binary_header.request.bodylen +
                                sizeof(c->binary_header)));
    protocol_binary_request_tap_connect *req = (void*)packet;
    const char *key = packet + sizeof(req->bytes);
    const char *data = key + c->binary_header.request.keylen;
    uint32_t flags = 0;
    size_t ndata = c->binary_header.request.bodylen -
        c->binary_header.request.extlen -
        c->binary_header.request.keylen;

    if (c->binary_header.request.extlen == 4) {
        flags = ntohl(req->message.body.flags);

        if (flags & TAP_CONNECT_FLAG_BACKFILL) {
            /* the userdata has to be at least 8 bytes! */
            if (ndata < 8) {
                settings.extensions.logger->log(EXTENSION_LOG_WARNING, c,
                                                "%d: ERROR: Invalid tap connect message\n",
                                                c->sfd);
                conn_set_state(c, conn_closing);
                return ;
            }
        }
    } else {
        data -= 4;
        key -= 4;
    }

    if (settings.verbose && c->binary_header.request.keylen > 0) {
        char buffer[1024];
        int len = c->binary_header.request.keylen;
        if (len >= sizeof(buffer)) {
            len = sizeof(buffer) - 1;
        }
        memcpy(buffer, key, len);
        buffer[len] = '\0';
        settings.extensions.logger->log(EXTENSION_LOG_DEBUG, c,
                                        "%d: Trying to connect with named tap connection: <%s>\n",
                                        c->sfd, buffer);
    }

    iterator = settings.engine.v1->get_tap_iterator(
        settings.engine.v0, c, key, c->binary_header.request.keylen,
        flags, data, ndata);

    if (iterator == NULL) {
        settings.extensions.logger->log(EXTENSION_LOG_WARNING, c,
                                        "%d: FATAL: The engine does not support tap\n",
                                        c->sfd);
        write_bin_packet(c, PROTOCOL_BINARY_RESPONSE_NOT_SUPPORTED, 0);
        c->write_and_go = conn_closing;
    } else {
        c->tap_iterator = iterator;
        c->which = EV_WRITE;
        conn_set_state(c, conn_ship_log);
    }
}

static void process_bin_tap_packet(tap_event_t event, conn *c) {
    char *packet;
    protocol_binary_request_tap_no_extras *tap;
    uint16_t nengine;
    uint16_t tap_flags;
    uint32_t seqno;
    uint8_t ttl;
    char *engine_specific;
    char *key;
    uint16_t nkey;
    char *data;
    uint32_t flags;
    uint32_t exptime;
    uint32_t ndata;
    ENGINE_ERROR_CODE ret;

    cb_assert(c != NULL);
    packet = (c->read.curr - (c->binary_header.request.bodylen +
                                sizeof(c->binary_header)));
    tap = (void*)packet;
    nengine = ntohs(tap->message.body.tap.enginespecific_length);
    tap_flags = ntohs(tap->message.body.tap.flags);
    seqno = ntohl(tap->message.header.request.opaque);
    ttl = tap->message.body.tap.ttl;
    engine_specific = packet + sizeof(tap->bytes);
    key = engine_specific + nengine;
    nkey = c->binary_header.request.keylen;
    data = key + nkey;
    flags = 0;
    exptime = 0;
    ndata = c->binary_header.request.bodylen - nengine - nkey - 8;
    ret = c->aiostat;

    if (ttl == 0) {
        ret = ENGINE_EINVAL;
    } else {
        if (event == TAP_MUTATION || event == TAP_CHECKPOINT_START ||
            event == TAP_CHECKPOINT_END) {
            protocol_binary_request_tap_mutation *mutation = (void*)tap;

            /* engine_specific data in protocol_binary_request_tap_mutation is */
            /* at a different offset than protocol_binary_request_tap_no_extras */
            engine_specific = packet + sizeof(mutation->bytes);

            flags = mutation->message.body.item.flags;
            if ((tap_flags & TAP_FLAG_NETWORK_BYTE_ORDER) == 0) {
                flags = ntohl(flags);
            }

            exptime = ntohl(mutation->message.body.item.expiration);
            key += 8;
            data += 8;
            ndata -= 8;
        }

        if (ret == ENGINE_SUCCESS) {
            uint8_t datatype = c->binary_header.request.datatype;
            if (event == TAP_MUTATION && !c->supports_datatype) {
                if (checkUTF8JSON((void*)data, ndata)) {
                    datatype = PROTOCOL_BINARY_DATATYPE_JSON;
                }
            }

            ret = settings.engine.v1->tap_notify(settings.engine.v0, c,
                                                 engine_specific, nengine,
                                                 ttl - 1, tap_flags,
                                                 event, seqno,
                                                 key, nkey,
                                                 flags, exptime,
                                                 ntohll(tap->message.header.request.cas),
                                                 datatype,
                                                 data, ndata,
                                                 c->binary_header.request.vbucket);
        }
    }

    switch (ret) {
    case ENGINE_DISCONNECT:
        conn_set_state(c, conn_closing);
        break;
    case ENGINE_EWOULDBLOCK:
        c->ewouldblock = true;
        break;
    default:
        if ((tap_flags & TAP_FLAG_ACK) || (ret != ENGINE_SUCCESS)) {
            write_bin_packet(c, engine_error_2_protocol_error(ret), 0);
        } else {
            conn_set_state(c, conn_new_cmd);
        }
    }
}

static void process_bin_tap_ack(conn *c) {
    char *packet;
    protocol_binary_response_no_extras *rsp;
    uint32_t seqno;
    uint16_t status;
    char *key;
    ENGINE_ERROR_CODE ret = ENGINE_DISCONNECT;

    cb_assert(c != NULL);
    packet = (c->read.curr - (c->binary_header.request.bodylen + sizeof(c->binary_header)));
    rsp = (void*)packet;
    seqno = ntohl(rsp->message.header.response.opaque);
    status = ntohs(rsp->message.header.response.status);
    key = packet + sizeof(rsp->bytes);

    if (settings.engine.v1->tap_notify != NULL) {
        ret = settings.engine.v1->tap_notify(settings.engine.v0, c, NULL, 0, 0, status,
                                             TAP_ACK, seqno, key,
                                             c->binary_header.request.keylen, 0, 0,
                                             0, c->binary_header.request.datatype, NULL,
                                             0, 0);
    }

    if (ret == ENGINE_DISCONNECT) {
        conn_set_state(c, conn_closing);
    } else {
        conn_set_state(c, conn_ship_log);
    }
}

/**
 * We received a noop response.. just ignore it
 */
static void process_bin_noop_response(conn *c) {
    cb_assert(c != NULL);
    conn_set_state(c, conn_new_cmd);
}

/*******************************************************************************
 **                             DCP MESSAGE PRODUCERS                         **
 ******************************************************************************/
static ENGINE_ERROR_CODE dcp_message_get_failover_log(const void *cookie,
                                                      uint32_t opaque,
                                                      uint16_t vbucket)
{
    protocol_binary_request_dcp_get_failover_log packet;
    conn *c = (void*)cookie;

    if (c->write.bytes + sizeof(packet.bytes) >= c->write.size) {
        /* We don't have room in the buffer */
        return ENGINE_E2BIG;
    }

    memset(packet.bytes, 0, sizeof(packet.bytes));
    packet.message.header.request.magic =  (uint8_t)PROTOCOL_BINARY_REQ;
    packet.message.header.request.opcode = (uint8_t)PROTOCOL_BINARY_CMD_DCP_GET_FAILOVER_LOG;
    packet.message.header.request.opaque = opaque;
    packet.message.header.request.vbucket = htons(vbucket);

    memcpy(c->write.curr, packet.bytes, sizeof(packet.bytes));
    add_iov(c, c->write.curr, sizeof(packet.bytes));
    c->write.curr += sizeof(packet.bytes);
    c->write.bytes += sizeof(packet.bytes);

    return ENGINE_SUCCESS;
}

static ENGINE_ERROR_CODE dcp_message_stream_req(const void *cookie,
                                                uint32_t opaque,
                                                uint16_t vbucket,
                                                uint32_t flags,
                                                uint64_t start_seqno,
                                                uint64_t end_seqno,
                                                uint64_t vbucket_uuid,
                                                uint64_t snap_start_seqno,
                                                uint64_t snap_end_seqno)
{
    protocol_binary_request_dcp_stream_req packet;
    conn *c = (void*)cookie;

    if (c->write.bytes + sizeof(packet.bytes) >= c->write.size) {
        /* We don't have room in the buffer */
        return ENGINE_E2BIG;
    }

    memset(packet.bytes, 0, sizeof(packet.bytes));
    packet.message.header.request.magic =  (uint8_t)PROTOCOL_BINARY_REQ;
    packet.message.header.request.opcode = (uint8_t)PROTOCOL_BINARY_CMD_DCP_STREAM_REQ;
    packet.message.header.request.extlen = 48;
    packet.message.header.request.bodylen = htonl(48);
    packet.message.header.request.opaque = opaque;
    packet.message.header.request.vbucket = htons(vbucket);

    packet.message.body.flags = ntohl(flags);
    packet.message.body.start_seqno = ntohll(start_seqno);
    packet.message.body.end_seqno = ntohll(end_seqno);
    packet.message.body.vbucket_uuid = ntohll(vbucket_uuid);
    packet.message.body.snap_start_seqno = ntohll(snap_start_seqno);
    packet.message.body.snap_end_seqno = ntohll(snap_end_seqno);

    memcpy(c->write.curr, packet.bytes, sizeof(packet.bytes));
    add_iov(c, c->write.curr, sizeof(packet.bytes));
    c->write.curr += sizeof(packet.bytes);
    c->write.bytes += sizeof(packet.bytes);

    return ENGINE_SUCCESS;
}

static ENGINE_ERROR_CODE dcp_message_add_stream_response(const void *cookie,
                                                         uint32_t opaque,
                                                         uint32_t dialogopaque,
                                                         uint8_t status)
{
    protocol_binary_response_dcp_add_stream packet;
    conn *c = (void*)cookie;

    if (c->write.bytes + sizeof(packet.bytes) >= c->write.size) {
        /* We don't have room in the buffer */
        return ENGINE_E2BIG;
    }

    memset(packet.bytes, 0, sizeof(packet.bytes));
    packet.message.header.response.magic =  (uint8_t)PROTOCOL_BINARY_RES;
    packet.message.header.response.opcode = (uint8_t)PROTOCOL_BINARY_CMD_DCP_ADD_STREAM;
    packet.message.header.response.extlen = 4;
    packet.message.header.response.status = htons(status);
    packet.message.header.response.bodylen = htonl(4);
    packet.message.header.response.opaque = opaque;
    packet.message.body.opaque = ntohl(dialogopaque);

    memcpy(c->write.curr, packet.bytes, sizeof(packet.bytes));
    add_iov(c, c->write.curr, sizeof(packet.bytes));
    c->write.curr += sizeof(packet.bytes);
    c->write.bytes += sizeof(packet.bytes);

    return ENGINE_SUCCESS;
}

static ENGINE_ERROR_CODE dcp_message_marker_response(const void *cookie,
                                                     uint32_t opaque,
                                                     uint8_t status)
{
    protocol_binary_response_dcp_snapshot_marker packet;
    conn *c = (void*)cookie;

    if (c->write.bytes + sizeof(packet.bytes) >= c->write.size) {
        /* We don't have room in the buffer */
        return ENGINE_E2BIG;
    }

    memset(packet.bytes, 0, sizeof(packet.bytes));
    packet.message.header.response.magic =  (uint8_t)PROTOCOL_BINARY_RES;
    packet.message.header.response.opcode = (uint8_t)PROTOCOL_BINARY_CMD_DCP_SNAPSHOT_MARKER;
    packet.message.header.response.extlen = 0;
    packet.message.header.response.status = htons(status);
    packet.message.header.response.bodylen = 0;
    packet.message.header.response.opaque = opaque;

    memcpy(c->write.curr, packet.bytes, sizeof(packet.bytes));
    add_iov(c, c->write.curr, sizeof(packet.bytes));
    c->write.curr += sizeof(packet.bytes);
    c->write.bytes += sizeof(packet.bytes);

    return ENGINE_SUCCESS;
}

static ENGINE_ERROR_CODE dcp_message_set_vbucket_state_response(const void *cookie,
                                                                uint32_t opaque,
                                                                uint8_t status)
{
    protocol_binary_response_dcp_set_vbucket_state packet;
    conn *c = (void*)cookie;

    if (c->write.bytes + sizeof(packet.bytes) >= c->write.size) {
        /* We don't have room in the buffer */
        return ENGINE_E2BIG;
    }

    memset(packet.bytes, 0, sizeof(packet.bytes));
    packet.message.header.response.magic =  (uint8_t)PROTOCOL_BINARY_RES;
    packet.message.header.response.opcode = (uint8_t)PROTOCOL_BINARY_CMD_DCP_SET_VBUCKET_STATE;
    packet.message.header.response.extlen = 0;
    packet.message.header.response.status = htons(status);
    packet.message.header.response.bodylen = 0;
    packet.message.header.response.opaque = opaque;

    memcpy(c->write.curr, packet.bytes, sizeof(packet.bytes));
    add_iov(c, c->write.curr, sizeof(packet.bytes));
    c->write.curr += sizeof(packet.bytes);
    c->write.bytes += sizeof(packet.bytes);

    return ENGINE_SUCCESS;
}

static ENGINE_ERROR_CODE dcp_message_stream_end(const void *cookie,
                                                uint32_t opaque,
                                                uint16_t vbucket,
                                                uint32_t flags)
{
    protocol_binary_request_dcp_stream_end packet;
    conn *c = (void*)cookie;

    if (c->write.bytes + sizeof(packet.bytes) >= c->write.size) {
        /* We don't have room in the buffer */
        return ENGINE_E2BIG;
    }

    memset(packet.bytes, 0, sizeof(packet.bytes));
    packet.message.header.request.magic =  (uint8_t)PROTOCOL_BINARY_REQ;
    packet.message.header.request.opcode = (uint8_t)PROTOCOL_BINARY_CMD_DCP_STREAM_END;
    packet.message.header.request.extlen = 4;
    packet.message.header.request.bodylen = htonl(4);
    packet.message.header.request.opaque = opaque;
    packet.message.header.request.vbucket = htons(vbucket);
    packet.message.body.flags = ntohl(flags);

    memcpy(c->write.curr, packet.bytes, sizeof(packet.bytes));
    add_iov(c, c->write.curr, sizeof(packet.bytes));
    c->write.curr += sizeof(packet.bytes);
    c->write.bytes += sizeof(packet.bytes);

    return ENGINE_SUCCESS;
}

static ENGINE_ERROR_CODE dcp_message_marker(const void *cookie,
                                            uint32_t opaque,
                                            uint16_t vbucket,
                                            uint64_t start_seqno,
                                            uint64_t end_seqno,
                                            uint32_t flags)
{
    protocol_binary_request_dcp_snapshot_marker packet;
    conn *c = (void*)cookie;

    if (c->write.bytes + sizeof(packet.bytes) >= c->write.size) {
        /* We don't have room in the buffer */
        return ENGINE_E2BIG;
    }

    memset(packet.bytes, 0, sizeof(packet.bytes));
    packet.message.header.request.magic =  (uint8_t)PROTOCOL_BINARY_REQ;
    packet.message.header.request.opcode = (uint8_t)PROTOCOL_BINARY_CMD_DCP_SNAPSHOT_MARKER;
    packet.message.header.request.opaque = opaque;
    packet.message.header.request.vbucket = htons(vbucket);
    packet.message.header.request.extlen = 20;
    packet.message.header.request.bodylen = htonl(20);
    packet.message.body.start_seqno = htonll(start_seqno);
    packet.message.body.end_seqno = htonll(end_seqno);
    packet.message.body.flags = htonl(flags);

    memcpy(c->write.curr, packet.bytes, sizeof(packet.bytes));
    add_iov(c, c->write.curr, sizeof(packet.bytes));
    c->write.curr += sizeof(packet.bytes);
    c->write.bytes += sizeof(packet.bytes);

    return ENGINE_SUCCESS;
}

static ENGINE_ERROR_CODE dcp_message_mutation(const void* cookie,
                                              uint32_t opaque,
                                              item *it,
                                              uint16_t vbucket,
                                              uint64_t by_seqno,
                                              uint64_t rev_seqno,
                                              uint32_t lock_time,
                                              const void *meta,
                                              uint16_t nmeta,
                                              uint8_t nru)
{
    conn *c = (void*)cookie;
    item_info_holder info;
    protocol_binary_request_dcp_mutation packet;
    int xx;

    if (c->write.bytes + sizeof(packet.bytes) + nmeta >= c->write.size) {
        /* We don't have room in the buffer */
        return ENGINE_E2BIG;
    }

    memset(&info, 0, sizeof(info));
    info.info.nvalue = IOV_MAX;

    if (!settings.engine.v1->get_item_info(settings.engine.v0, c, it,
                                           (void*)&info)) {
        settings.engine.v1->release(settings.engine.v0, c, it);
        settings.extensions.logger->log(EXTENSION_LOG_WARNING, c,
                                        "%d: Failed to get item info\n", c->sfd);
        return ENGINE_FAILED;
    }

    memset(packet.bytes, 0, sizeof(packet));
    packet.message.header.request.magic =  (uint8_t)PROTOCOL_BINARY_REQ;
    packet.message.header.request.opcode = (uint8_t)PROTOCOL_BINARY_CMD_DCP_MUTATION;
    packet.message.header.request.opaque = opaque;
    packet.message.header.request.vbucket = htons(vbucket);
    packet.message.header.request.cas = htonll(info.info.cas);
    packet.message.header.request.keylen = htons(info.info.nkey);
    packet.message.header.request.extlen = 31;
    packet.message.header.request.bodylen = ntohl(31 + info.info.nkey + info.info.nbytes + nmeta);
    packet.message.header.request.datatype = info.info.datatype;
    packet.message.body.by_seqno = htonll(by_seqno);
    packet.message.body.rev_seqno = htonll(rev_seqno);
    packet.message.body.lock_time = htonl(lock_time);
    packet.message.body.flags = info.info.flags;
    packet.message.body.expiration = htonl(info.info.exptime);
    packet.message.body.nmeta = htons(nmeta);
    packet.message.body.nru = nru;

    c->ilist[c->ileft++] = it;

    memcpy(c->write.curr, packet.bytes, sizeof(packet.bytes));
    add_iov(c, c->write.curr, sizeof(packet.bytes));
    c->write.curr += sizeof(packet.bytes);
    c->write.bytes += sizeof(packet.bytes);
    add_iov(c, info.info.key, info.info.nkey);
    for (xx = 0; xx < info.info.nvalue; ++xx) {
        add_iov(c, info.info.value[xx].iov_base, info.info.value[xx].iov_len);
    }

    memcpy(c->write.curr, meta, nmeta);
    add_iov(c, c->write.curr, nmeta);
    c->write.curr += nmeta;
    c->write.bytes += nmeta;

    return ENGINE_SUCCESS;
}

static ENGINE_ERROR_CODE dcp_message_deletion(const void* cookie,
                                              uint32_t opaque,
                                              const void *key,
                                              uint16_t nkey,
                                              uint64_t cas,
                                              uint16_t vbucket,
                                              uint64_t by_seqno,
                                              uint64_t rev_seqno,
                                              const void *meta,
                                              uint16_t nmeta)
{
    conn *c = (void*)cookie;
    protocol_binary_request_dcp_deletion packet;
    if (c->write.bytes + sizeof(packet.bytes) + nkey + nmeta >= c->write.size) {
        return ENGINE_E2BIG;
    }

    memset(packet.bytes, 0, sizeof(packet));
    packet.message.header.request.magic =  (uint8_t)PROTOCOL_BINARY_REQ;
    packet.message.header.request.opcode = (uint8_t)PROTOCOL_BINARY_CMD_DCP_DELETION;
    packet.message.header.request.opaque = opaque;
    packet.message.header.request.vbucket = htons(vbucket);
    packet.message.header.request.cas = htonll(cas);
    packet.message.header.request.keylen = htons(nkey);
    packet.message.header.request.extlen = 18;
    packet.message.header.request.bodylen = ntohl(18 + nkey + nmeta);
    packet.message.body.by_seqno = htonll(by_seqno);
    packet.message.body.rev_seqno = htonll(rev_seqno);
    packet.message.body.nmeta = htons(nmeta);

    add_iov(c, c->write.curr, sizeof(packet.bytes) + nkey + nmeta);
    memcpy(c->write.curr, packet.bytes, sizeof(packet.bytes));
    c->write.curr += sizeof(packet.bytes);
    c->write.bytes += sizeof(packet.bytes);
    memcpy(c->write.curr, key, nkey);
    c->write.curr += nkey;
    c->write.bytes += nkey;
    memcpy(c->write.curr, meta, nmeta);
    c->write.curr += nmeta;
    c->write.bytes += nmeta;

    return ENGINE_SUCCESS;
}

static ENGINE_ERROR_CODE dcp_message_expiration(const void* cookie,
                                                uint32_t opaque,
                                                const void *key,
                                                uint16_t nkey,
                                                uint64_t cas,
                                                uint16_t vbucket,
                                                uint64_t by_seqno,
                                                uint64_t rev_seqno,
                                                const void *meta,
                                                uint16_t nmeta)
{
    conn *c = (void*)cookie;
    protocol_binary_request_dcp_deletion packet;

    if (c->write.bytes + sizeof(packet.bytes) + nkey + nmeta >= c->write.size) {
        return ENGINE_E2BIG;
    }

    memset(packet.bytes, 0, sizeof(packet));
    packet.message.header.request.magic =  (uint8_t)PROTOCOL_BINARY_REQ;
    packet.message.header.request.opcode = (uint8_t)PROTOCOL_BINARY_CMD_DCP_EXPIRATION;
    packet.message.header.request.opaque = opaque;
    packet.message.header.request.vbucket = htons(vbucket);
    packet.message.header.request.cas = htonll(cas);
    packet.message.header.request.keylen = htons(nkey);
    packet.message.header.request.extlen = 18;
    packet.message.header.request.bodylen = ntohl(18 + nkey + nmeta);
    packet.message.body.by_seqno = htonll(by_seqno);
    packet.message.body.rev_seqno = htonll(rev_seqno);
    packet.message.body.nmeta = htons(nmeta);

    add_iov(c, c->write.curr, sizeof(packet.bytes) + nkey + nmeta);
    memcpy(c->write.curr, packet.bytes, sizeof(packet.bytes));
    c->write.curr += sizeof(packet.bytes);
    c->write.bytes += sizeof(packet.bytes);
    memcpy(c->write.curr, key, nkey);
    c->write.curr += nkey;
    c->write.bytes += nkey;
    memcpy(c->write.curr, meta, nmeta);
    c->write.curr += nmeta;
    c->write.bytes += nmeta;

    return ENGINE_SUCCESS;
}

static ENGINE_ERROR_CODE dcp_message_flush(const void* cookie,
                                           uint32_t opaque,
                                           uint16_t vbucket)
{
    protocol_binary_request_dcp_flush packet;
    conn *c = (void*)cookie;

    if (c->write.bytes + sizeof(packet.bytes) >= c->write.size) {
        /* We don't have room in the buffer */
        return ENGINE_E2BIG;
    }

    memset(packet.bytes, 0, sizeof(packet.bytes));
    packet.message.header.request.magic =  (uint8_t)PROTOCOL_BINARY_REQ;
    packet.message.header.request.opcode = (uint8_t)PROTOCOL_BINARY_CMD_DCP_FLUSH;
    packet.message.header.request.opaque = opaque;
    packet.message.header.request.vbucket = htons(vbucket);

    memcpy(c->write.curr, packet.bytes, sizeof(packet.bytes));
    add_iov(c, c->write.curr, sizeof(packet.bytes));
    c->write.curr += sizeof(packet.bytes);
    c->write.bytes += sizeof(packet.bytes);

    return ENGINE_SUCCESS;
}

static ENGINE_ERROR_CODE dcp_message_set_vbucket_state(const void* cookie,
                                                       uint32_t opaque,
                                                       uint16_t vbucket,
                                                       vbucket_state_t state)
{
    protocol_binary_request_dcp_set_vbucket_state packet;
    conn *c = (void*)cookie;

    if (c->write.bytes + sizeof(packet.bytes) >= c->write.size) {
        /* We don't have room in the buffer */
        return ENGINE_E2BIG;
    }

    memset(packet.bytes, 0, sizeof(packet.bytes));
    packet.message.header.request.magic =  (uint8_t)PROTOCOL_BINARY_REQ;
    packet.message.header.request.opcode = (uint8_t)PROTOCOL_BINARY_CMD_DCP_SET_VBUCKET_STATE;
    packet.message.header.request.extlen = 1;
    packet.message.header.request.bodylen = htonl(1);
    packet.message.header.request.opaque = opaque;
    packet.message.header.request.vbucket = htons(vbucket);

    switch (state) {
    case vbucket_state_active:
        packet.message.body.state = 0x01;
        break;
    case vbucket_state_pending:
        packet.message.body.state = 0x02;
        break;
    case vbucket_state_replica:
        packet.message.body.state = 0x03;
        break;
    case vbucket_state_dead:
        packet.message.body.state = 0x04;
        break;
    default:
        return ENGINE_EINVAL;
    }

    memcpy(c->write.curr, packet.bytes, sizeof(packet.bytes));
    add_iov(c, c->write.curr, sizeof(packet.bytes));
    c->write.curr += sizeof(packet.bytes);
    c->write.bytes += sizeof(packet.bytes);

    return ENGINE_SUCCESS;
}

static ENGINE_ERROR_CODE dcp_message_noop(const void* cookie,
                                          uint32_t opaque)
{
    protocol_binary_request_dcp_noop packet;
    conn *c = (void*)cookie;

    if (c->write.bytes + sizeof(packet.bytes) >= c->write.size) {
        /* We don't have room in the buffer */
        return ENGINE_E2BIG;
    }

    memset(packet.bytes, 0, sizeof(packet.bytes));
    packet.message.header.request.magic =  (uint8_t)PROTOCOL_BINARY_REQ;
    packet.message.header.request.opcode = (uint8_t)PROTOCOL_BINARY_CMD_DCP_NOOP;
    packet.message.header.request.opaque = opaque;

    memcpy(c->write.curr, packet.bytes, sizeof(packet.bytes));
    add_iov(c, c->write.curr, sizeof(packet.bytes));
    c->write.curr += sizeof(packet.bytes);
    c->write.bytes += sizeof(packet.bytes);

    return ENGINE_SUCCESS;
}

static ENGINE_ERROR_CODE dcp_message_buffer_acknowledgement(const void* cookie,
                                                            uint32_t opaque,
                                                            uint16_t vbucket,
                                                            uint32_t buffer_bytes)
{
    protocol_binary_request_dcp_buffer_acknowledgement packet;
    conn *c = (void*)cookie;

    if (c->write.bytes + sizeof(packet.bytes) >= c->write.size) {
        /* We don't have room in the buffer */
        return ENGINE_E2BIG;
    }

    memset(packet.bytes, 0, sizeof(packet.bytes));
    packet.message.header.request.magic =  (uint8_t)PROTOCOL_BINARY_REQ;
    packet.message.header.request.opcode = (uint8_t)PROTOCOL_BINARY_CMD_DCP_BUFFER_ACKNOWLEDGEMENT;
    packet.message.header.request.extlen = 4;
    packet.message.header.request.opaque = opaque;
    packet.message.header.request.vbucket = htons(vbucket);
    packet.message.header.request.bodylen = ntohl(4);
    packet.message.body.buffer_bytes = ntohl(buffer_bytes);

    memcpy(c->write.curr, packet.bytes, sizeof(packet.bytes));
    add_iov(c, c->write.curr, sizeof(packet.bytes));
    c->write.curr += sizeof(packet.bytes);
    c->write.bytes += sizeof(packet.bytes);

    return ENGINE_SUCCESS;
}

static ENGINE_ERROR_CODE dcp_message_control(const void* cookie,
                                             uint32_t opaque,
                                             const void *key,
                                             uint16_t nkey,
                                             const void *value,
                                             uint32_t nvalue)
{
    protocol_binary_request_dcp_control packet;
    conn *c = (void*)cookie;

    if (c->write.bytes + sizeof(packet.bytes) + nkey + nvalue >= c->write.size) {
        /* We don't have room in the buffer */
        return ENGINE_E2BIG;
    }

    memset(packet.bytes, 0, sizeof(packet.bytes));
    packet.message.header.request.magic =  (uint8_t)PROTOCOL_BINARY_REQ;
    packet.message.header.request.opcode = (uint8_t)PROTOCOL_BINARY_CMD_DCP_CONTROL;
    packet.message.header.request.opaque = opaque;
    packet.message.header.request.keylen = ntohs(nkey);
    packet.message.header.request.bodylen = ntohl(nvalue + nkey);

    add_iov(c, c->write.curr, sizeof(packet.bytes) + nkey + nvalue);
    memcpy(c->write.curr, packet.bytes, sizeof(packet.bytes));
    c->write.curr += sizeof(packet.bytes);
    c->write.bytes += sizeof(packet.bytes);

    memcpy(c->write.curr, key, nkey);
    c->write.curr += nkey;
    c->write.bytes += nkey;

    memcpy(c->write.curr, value, nvalue);
    c->write.curr += nvalue;
    c->write.bytes += nvalue;

    return ENGINE_SUCCESS;
}

static void ship_dcp_log(conn *c) {
    static struct dcp_message_producers producers = {
        dcp_message_get_failover_log,
        dcp_message_stream_req,
        dcp_message_add_stream_response,
        dcp_message_marker_response,
        dcp_message_set_vbucket_state_response,
        dcp_message_stream_end,
        dcp_message_marker,
        dcp_message_mutation,
        dcp_message_deletion,
        dcp_message_expiration,
        dcp_message_flush,
        dcp_message_set_vbucket_state,
        dcp_message_noop,
        dcp_message_buffer_acknowledgement,
        dcp_message_control
    };
    ENGINE_ERROR_CODE ret;

    c->msgcurr = 0;
    c->msgused = 0;
    c->iovused = 0;
    if (add_msghdr(c) != 0) {
        if (settings.verbose) {
            settings.extensions.logger->log(EXTENSION_LOG_WARNING, c,
                                            "%d: Failed to create output headers. Shutting down DCP connection\n", c->sfd);
        }
        conn_set_state(c, conn_closing);
        return ;
    }

    c->write.bytes = 0;
    c->write.curr = c->write.buf;
    if (!conn_setup_itemlist(c)) {
        /* Failed to setup itemlist, cannot continue with this connection. */
        if (settings.verbose) {
            settings.extensions.logger->log(EXTENSION_LOG_WARNING, c,
                                            "%d: Failed to setup itemlist. Shutting down DCP connection\n", c->sfd);
        }
        conn_set_state(c, conn_closing);
        return;
    }
    c->icurr = c->ilist;

    c->ewouldblock = false;
    ret = settings.engine.v1->dcp.step(settings.engine.v0, c, &producers);
    if (ret == ENGINE_SUCCESS) {
        /* the engine don't have more data to send at this moment */
        c->ewouldblock = true;
    } else if (ret == ENGINE_WANT_MORE) {
        /* The engine got more data it wants to send */
        ret = ENGINE_SUCCESS;
    }

    if (ret == ENGINE_SUCCESS) {
        conn_set_state(c, conn_mwrite);
        c->write_and_go = conn_ship_log;
    } else {
        conn_set_state(c, conn_closing);
    }
}

/******************************************************************************
 *                        TAP packet executors                                *
 ******************************************************************************/
static void tap_connect_executor(conn *c, void *packet)
{
    cb_mutex_enter(&tap_stats.mutex);
    tap_stats.received.connect++;
    cb_mutex_exit(&tap_stats.mutex);
    conn_set_state(c, conn_setup_tap_stream);
}

static void tap_mutation_executor(conn *c, void *packet)
{
    cb_mutex_enter(&tap_stats.mutex);
    tap_stats.received.mutation++;
    cb_mutex_exit(&tap_stats.mutex);
    process_bin_tap_packet(TAP_MUTATION, c);
}

static void tap_delete_executor(conn *c, void *packet)
{
    cb_mutex_enter(&tap_stats.mutex);
    tap_stats.received.delete++;
    cb_mutex_exit(&tap_stats.mutex);
    process_bin_tap_packet(TAP_DELETION, c);
}

static void tap_flush_executor(conn *c, void *packet)
{
    cb_mutex_enter(&tap_stats.mutex);
    tap_stats.received.flush++;
    cb_mutex_exit(&tap_stats.mutex);
    process_bin_tap_packet(TAP_FLUSH, c);
}

static void tap_opaque_executor(conn *c, void *packet)
{
    cb_mutex_enter(&tap_stats.mutex);
    tap_stats.received.opaque++;
    cb_mutex_exit(&tap_stats.mutex);
    process_bin_tap_packet(TAP_OPAQUE, c);
}

static void tap_vbucket_set_executor(conn *c, void *packet)
{
    cb_mutex_enter(&tap_stats.mutex);
    tap_stats.received.vbucket_set++;
    cb_mutex_exit(&tap_stats.mutex);
    process_bin_tap_packet(TAP_VBUCKET_SET, c);
}

static void tap_checkpoint_start_executor(conn *c, void *packet)
{
    cb_mutex_enter(&tap_stats.mutex);
    tap_stats.received.checkpoint_start++;
    cb_mutex_exit(&tap_stats.mutex);
    process_bin_tap_packet(TAP_CHECKPOINT_START, c);
}

static void tap_checkpoint_end_executor(conn *c, void *packet)
{
    cb_mutex_enter(&tap_stats.mutex);
    tap_stats.received.checkpoint_end++;
    cb_mutex_exit(&tap_stats.mutex);
    process_bin_tap_packet(TAP_CHECKPOINT_END, c);
}

/*******************************************************************************
 *                        DCP packet validators                                *
 ******************************************************************************/
static int dcp_open_validator(void *packet)
{
    protocol_binary_request_dcp_open *req = packet;
    if (req->message.header.request.magic != PROTOCOL_BINARY_REQ ||
        req->message.header.request.extlen != 8 ||
        req->message.header.request.keylen == 0 ||
        req->message.header.request.datatype != PROTOCOL_BINARY_RAW_BYTES) {
        /* INCORRECT FORMAT */
        return -1;
    }

    return 0;
}

static int dcp_add_stream_validator(void *packet)
{
    protocol_binary_request_dcp_add_stream *req = packet;
    if (req->message.header.request.magic != PROTOCOL_BINARY_REQ ||
        req->message.header.request.extlen != 4 ||
        req->message.header.request.keylen != 0 ||
        req->message.header.request.bodylen != htonl(4) ||
        req->message.header.request.datatype != PROTOCOL_BINARY_RAW_BYTES) {
        /* INCORRECT FORMAT */
        return -1;
    }

    return 0;
}

static int dcp_close_stream_validator(void *packet)
{
    protocol_binary_request_dcp_close_stream *req = packet;
    if (req->message.header.request.magic != PROTOCOL_BINARY_REQ ||
        req->message.header.request.extlen != 0 ||
        req->message.header.request.keylen != 0 ||
        req->message.header.request.bodylen != 0 ||
        req->message.header.request.datatype != PROTOCOL_BINARY_RAW_BYTES) {
        /* INCORRECT FORMAT */
        return -1;
    }

    return 0;
}

static int dcp_get_failover_log_validator(void *packet)
{
    protocol_binary_request_dcp_get_failover_log *req = packet;
    if (req->message.header.request.magic != PROTOCOL_BINARY_REQ ||
        req->message.header.request.extlen != 0 ||
        req->message.header.request.keylen != 0 ||
        req->message.header.request.bodylen != 0 ||
        req->message.header.request.datatype != PROTOCOL_BINARY_RAW_BYTES) {
        return -1;
    }

    return 0;
}

static int dcp_stream_req_validator(void *packet)
{
    protocol_binary_request_dcp_stream_req *req = packet;
    if (req->message.header.request.magic != PROTOCOL_BINARY_REQ ||
        req->message.header.request.extlen != 5*sizeof(uint64_t) + 2*sizeof(uint32_t) ||
        req->message.header.request.keylen != 0 ||
        req->message.header.request.datatype != PROTOCOL_BINARY_RAW_BYTES) {
        /* INCORRECT FORMAT */
        return -1;
    }
    return 0;
}

static int dcp_stream_end_validator(void *packet)
{
    protocol_binary_request_dcp_stream_end *req = packet;
    if (req->message.header.request.magic != PROTOCOL_BINARY_REQ ||
        req->message.header.request.extlen != 4 ||
        req->message.header.request.keylen != 0 ||
        req->message.header.request.bodylen != htonl(4) ||
        req->message.header.request.datatype != PROTOCOL_BINARY_RAW_BYTES) {
        return -1;
    }

    return 0;
}

static int dcp_snapshot_marker_validator(void *packet)
{
    protocol_binary_request_dcp_snapshot_marker *req = packet;
    if (req->message.header.request.magic != PROTOCOL_BINARY_REQ ||
        req->message.header.request.extlen != 20 ||
        req->message.header.request.keylen != 0 ||
        req->message.header.request.bodylen != htonl(20) ||
        req->message.header.request.datatype != PROTOCOL_BINARY_RAW_BYTES) {
        abort();
        return -1;
    }

    return 0;
}

static int dcp_mutation_validator(void *packet)
{
    protocol_binary_request_dcp_mutation *req = packet;
    if (req->message.header.request.magic != PROTOCOL_BINARY_REQ ||
        req->message.header.request.extlen != (2*sizeof(uint64_t) + 3 * sizeof(uint32_t) + sizeof(uint16_t)) + sizeof(uint8_t) ||
        req->message.header.request.keylen == 0 ||
        req->message.header.request.bodylen == 0) {
        return -1;
    }

    return 0;
}

static int dcp_deletion_validator(void *packet)
{
    protocol_binary_request_dcp_deletion *req = packet;
    uint16_t klen = ntohs(req->message.header.request.keylen);
    uint32_t bodylen = ntohl(req->message.header.request.bodylen) - klen;
    bodylen -= req->message.header.request.extlen;

    if (req->message.header.request.magic != PROTOCOL_BINARY_REQ ||
        req->message.header.request.extlen != (2*sizeof(uint64_t) + sizeof(uint16_t)) ||
        req->message.header.request.keylen == 0 ||
        bodylen != 0) {
        return -1;
    }

    return 0;
}

static int dcp_expiration_validator(void *packet)
{
    protocol_binary_request_dcp_deletion *req = packet;
    uint16_t klen = ntohs(req->message.header.request.keylen);
    uint32_t bodylen = ntohl(req->message.header.request.bodylen) - klen;
    bodylen -= req->message.header.request.extlen;
    if (req->message.header.request.magic != PROTOCOL_BINARY_REQ ||
        req->message.header.request.extlen != (2*sizeof(uint64_t) + sizeof(uint16_t)) ||
        req->message.header.request.keylen == 0 ||
        bodylen != 0) {
        return -1;
    }

    return 0;
}

static int dcp_flush_validator(void *packet)
{
    protocol_binary_request_dcp_flush *req = packet;
    if (req->message.header.request.magic != PROTOCOL_BINARY_REQ ||
        req->message.header.request.extlen != 0 ||
        req->message.header.request.keylen != 0 ||
        req->message.header.request.bodylen != 0 ||
        req->message.header.request.datatype != PROTOCOL_BINARY_RAW_BYTES) {
        return -1;
    }

    return 0;
}

static int dcp_set_vbucket_state_validator(void *packet)
{
    protocol_binary_request_dcp_set_vbucket_state *req = packet;
    if (req->message.header.request.magic != PROTOCOL_BINARY_REQ ||
        req->message.header.request.extlen != 1 ||
        req->message.header.request.keylen != 0 ||
        ntohl(req->message.header.request.bodylen) != 1 ||
        req->message.header.request.datatype != PROTOCOL_BINARY_RAW_BYTES) {
        return -1;
    }

    if (req->message.body.state < 1 || req->message.body.state > 4) {
        return -1;
    }

    return 0;
}

static int dcp_noop_validator(void *packet)
{
    protocol_binary_request_dcp_noop *req = packet;
    if (req->message.header.request.magic != PROTOCOL_BINARY_REQ ||
        req->message.header.request.extlen != 0 ||
        req->message.header.request.keylen != 0 ||
        req->message.header.request.bodylen != 0 ||
        req->message.header.request.datatype != PROTOCOL_BINARY_RAW_BYTES) {
        return -1;
    }

    return 0;
}

static int dcp_buffer_acknowledgement_validator(void *packet)
{
    protocol_binary_request_dcp_buffer_acknowledgement *req = packet;
    if (req->message.header.request.magic != PROTOCOL_BINARY_REQ ||
        req->message.header.request.extlen != 4 ||
        req->message.header.request.keylen != 0 ||
        req->message.header.request.bodylen != ntohl(4) ||
        req->message.header.request.datatype != PROTOCOL_BINARY_RAW_BYTES) {
        return -1;
    }

    return 0;
}

static int dcp_control_validator(void *packet)
{
    protocol_binary_request_dcp_control *req = packet;
    uint16_t nkey = ntohs(req->message.header.request.keylen);
    uint32_t nval = ntohl(req->message.header.request.bodylen) - nkey;

    if (req->message.header.request.magic != PROTOCOL_BINARY_REQ ||
        req->message.header.request.extlen != 0 || nkey == 0 || nval == 0 ||
        req->message.header.request.datatype != PROTOCOL_BINARY_RAW_BYTES) {
        return -1;
    }

    return 0;
}

static int isasl_refresh_validator(void *packet)
{
    protocol_binary_request_no_extras *req = packet;
    if (req->message.header.request.magic != PROTOCOL_BINARY_REQ ||
        req->message.header.request.extlen != 0 ||
        req->message.header.request.keylen != 0 ||
        req->message.header.request.bodylen != 0 ||
        req->message.header.request.datatype != PROTOCOL_BINARY_RAW_BYTES) {
        return -1;
    }

    return 0;
}

static int ssl_certs_refresh_validator(void *packet)
{
    protocol_binary_request_no_extras *req = packet;
    if (req->message.header.request.magic != PROTOCOL_BINARY_REQ ||
        req->message.header.request.extlen != 0 ||
        req->message.header.request.keylen != 0 ||
        req->message.header.request.bodylen != 0 ||
        req->message.header.request.datatype != PROTOCOL_BINARY_RAW_BYTES) {
        return -1;
    }

    return 0;
}

static int verbosity_validator(void *packet)
{
    protocol_binary_request_no_extras *req = packet;
    if (req->message.header.request.magic != PROTOCOL_BINARY_REQ ||
        req->message.header.request.extlen != 4 ||
        req->message.header.request.keylen != 0 ||
        ntohl(req->message.header.request.bodylen) != 4 ||
        req->message.header.request.datatype != PROTOCOL_BINARY_RAW_BYTES) {
        return -1;
    }

    return 0;
}

static int hello_validator(void *packet)
{
    protocol_binary_request_no_extras *req = packet;
    uint32_t len = ntohl(req->message.header.request.bodylen);
    len -= ntohs(req->message.header.request.keylen);

    if (req->message.header.request.magic != PROTOCOL_BINARY_REQ ||
        req->message.header.request.extlen != 0 || (len % 2) != 0 ||
        req->message.header.request.datatype != PROTOCOL_BINARY_RAW_BYTES) {
        return -1;
    }

    return 0;
}

static int version_validator(void *packet)
{
    protocol_binary_request_no_extras *req = packet;

    if (req->message.header.request.magic != PROTOCOL_BINARY_REQ ||
        req->message.header.request.extlen != 0 ||
        req->message.header.request.keylen != 0 ||
        req->message.header.request.bodylen != 0 ||
        req->message.header.request.datatype != PROTOCOL_BINARY_RAW_BYTES) {
        return -1;
    }

    return 0;
}

static int quit_validator(void *packet)
{
    protocol_binary_request_no_extras *req = packet;

    if (req->message.header.request.magic != PROTOCOL_BINARY_REQ ||
        req->message.header.request.extlen != 0 ||
        req->message.header.request.keylen != 0 ||
        req->message.header.request.bodylen != 0 ||
        req->message.header.request.datatype != PROTOCOL_BINARY_RAW_BYTES) {
        return -1;
    }

    return 0;
}

static int sasl_list_mech_validator(void *packet)
{
    protocol_binary_request_no_extras *req = packet;

    if (req->message.header.request.magic != PROTOCOL_BINARY_REQ ||
        req->message.header.request.extlen != 0 ||
        req->message.header.request.keylen != 0 ||
        req->message.header.request.bodylen != 0 ||
        req->message.header.request.datatype != PROTOCOL_BINARY_RAW_BYTES) {
        return -1;
    }

    return 0;
}

static int noop_validator(void *packet)
{
    protocol_binary_request_no_extras *req = packet;

    if (req->message.header.request.magic != PROTOCOL_BINARY_REQ ||
        req->message.header.request.extlen != 0 ||
        req->message.header.request.keylen != 0 ||
        req->message.header.request.bodylen != 0 ||
        req->message.header.request.datatype != PROTOCOL_BINARY_RAW_BYTES) {
        return -1;
    }

    return 0;
}

static int flush_validator(void *packet)
{
    protocol_binary_request_no_extras *req = packet;
    uint8_t extlen = req->message.header.request.extlen;
    uint32_t bodylen = ntohl(req->message.header.request.bodylen);

    if (extlen != 0 && extlen != 4) {
        return -1;
    }

    if (bodylen != extlen) {
        return -1;
    }

    if (req->message.header.request.magic != PROTOCOL_BINARY_REQ ||
        req->message.header.request.keylen != 0 ||
        req->message.header.request.datatype != PROTOCOL_BINARY_RAW_BYTES) {
        return -1;
    }

    return 0;
}

static int get_validator(void *packet)
{
    protocol_binary_request_no_extras *req = packet;
    uint16_t klen = ntohs(req->message.header.request.keylen);
    uint32_t blen = ntohl(req->message.header.request.bodylen);

    if (req->message.header.request.magic != PROTOCOL_BINARY_REQ ||
        req->message.header.request.extlen != 0 ||
        klen == 0 || klen != blen ||
        req->message.header.request.datatype != PROTOCOL_BINARY_RAW_BYTES) {
        return -1;
    }

    return 0;
}

static int delete_validator(void *packet)
{
    protocol_binary_request_no_extras *req = packet;
    uint16_t klen = ntohs(req->message.header.request.keylen);
    uint32_t blen = ntohl(req->message.header.request.bodylen);

    if (req->message.header.request.magic != PROTOCOL_BINARY_REQ ||
        req->message.header.request.extlen != 0 ||
        klen == 0 || klen != blen ||
        req->message.header.request.datatype != PROTOCOL_BINARY_RAW_BYTES) {
        return -1;
    }

    return 0;
}

static int stat_validator(void *packet)
{
    protocol_binary_request_no_extras *req = packet;
    uint16_t klen = ntohs(req->message.header.request.keylen);
    uint32_t blen = ntohl(req->message.header.request.bodylen);

    if (req->message.header.request.magic != PROTOCOL_BINARY_REQ ||
        req->message.header.request.extlen != 0 || klen != blen ||
        req->message.header.request.datatype != PROTOCOL_BINARY_RAW_BYTES) {
        return -1;
    }

    return 0;
}

static int arithmetic_validator(void *packet)
{
    protocol_binary_request_no_extras *req = packet;
    uint16_t klen = ntohs(req->message.header.request.keylen);
    uint32_t blen = ntohl(req->message.header.request.bodylen);
    uint8_t extlen = req->message.header.request.extlen;

    if (req->message.header.request.magic != PROTOCOL_BINARY_REQ ||
        extlen != 20 || klen == 0 || (klen + extlen) != blen ||
        req->message.header.request.datatype != PROTOCOL_BINARY_RAW_BYTES) {
        return -1;
    }

    return 0;
}

static int get_cmd_timer_validator(void *packet)
{
    protocol_binary_request_no_extras *req = packet;
    uint16_t klen = ntohs(req->message.header.request.keylen);
    uint32_t blen = ntohl(req->message.header.request.bodylen);
    uint8_t extlen = req->message.header.request.extlen;

    if (req->message.header.request.magic != PROTOCOL_BINARY_REQ ||
        extlen != 1 || klen != 0 || (klen + extlen) != blen ||
        req->message.header.request.datatype != PROTOCOL_BINARY_RAW_BYTES) {
        return -1;
    }

    return 0;
}

static int set_ctrl_token_validator(void *packet)
{
    protocol_binary_request_set_ctrl_token *req = packet;

    if (req->message.header.request.magic != PROTOCOL_BINARY_REQ ||
        req->message.header.request.extlen != sizeof(uint64_t) ||
        req->message.header.request.keylen != 0 ||
        ntohl(req->message.header.request.bodylen) != sizeof(uint64_t) ||
        req->message.header.request.datatype != PROTOCOL_BINARY_RAW_BYTES ||
        req->message.body.new_cas == 0) {
        return -1;
    }

    return 0;
}

static int get_ctrl_token_validator(void *packet)
{
    protocol_binary_request_no_extras *req = packet;
    if (req->message.header.request.magic != PROTOCOL_BINARY_REQ ||
        req->message.header.request.extlen != 0 ||
        req->message.header.request.keylen != 0 ||
        req->message.header.request.bodylen != 0 ||
        req->message.header.request.datatype != PROTOCOL_BINARY_RAW_BYTES) {
        return -1;
    }

    return 0;
}

/*******************************************************************************
 *                         DCP packet executors                                *
 ******************************************************************************/
static void dcp_open_executor(conn *c, void *packet)
{
    protocol_binary_request_dcp_open *req = (void*)packet;

    if (settings.engine.v1->dcp.open == NULL) {
        write_bin_packet(c, PROTOCOL_BINARY_RESPONSE_NOT_SUPPORTED, 0);
    } else {
        ENGINE_ERROR_CODE ret = c->aiostat;
        c->aiostat = ENGINE_SUCCESS;
        c->ewouldblock = false;
        c->supports_datatype = true;

        if (ret == ENGINE_SUCCESS) {
            ret = settings.engine.v1->dcp.open(settings.engine.v0, c,
                                               req->message.header.request.opaque,
                                               ntohl(req->message.body.seqno),
                                               ntohl(req->message.body.flags),
                                               (void*)(req->bytes + sizeof(req->bytes)),
                                               ntohs(req->message.header.request.keylen));
        }

        switch (ret) {
        case ENGINE_SUCCESS:
            write_bin_packet(c, PROTOCOL_BINARY_RESPONSE_SUCCESS, 0);
            break;

        case ENGINE_DISCONNECT:
            conn_set_state(c, conn_closing);
            break;

        case ENGINE_EWOULDBLOCK:
            c->ewouldblock = true;
            break;

        default:
            write_bin_packet(c, engine_error_2_protocol_error(ret), 0);
        }
    }
}

static void dcp_add_stream_executor(conn *c, void *packet)
{
    protocol_binary_request_dcp_add_stream *req = (void*)packet;

    if (settings.engine.v1->dcp.add_stream == NULL) {
        write_bin_packet(c, PROTOCOL_BINARY_RESPONSE_NOT_SUPPORTED, 0);
    } else {
        ENGINE_ERROR_CODE ret = c->aiostat;
        c->aiostat = ENGINE_SUCCESS;
        c->ewouldblock = false;

        if (ret == ENGINE_SUCCESS) {
            ret = settings.engine.v1->dcp.add_stream(settings.engine.v0, c,
                                                     req->message.header.request.opaque,
                                                     ntohs(req->message.header.request.vbucket),
                                                     ntohl(req->message.body.flags));
        }

        switch (ret) {
        case ENGINE_SUCCESS:
            c->dcp = 1;
            conn_set_state(c, conn_ship_log);
            break;
        case ENGINE_DISCONNECT:
            conn_set_state(c, conn_closing);
            break;

        case ENGINE_EWOULDBLOCK:
            c->ewouldblock = true;
            break;

        default:
            write_bin_packet(c, engine_error_2_protocol_error(ret), 0);
        }
    }
}

static void dcp_close_stream_executor(conn *c, void *packet)
{
    protocol_binary_request_dcp_close_stream *req = (void*)packet;

    if (settings.engine.v1->dcp.close_stream == NULL) {
        write_bin_packet(c, PROTOCOL_BINARY_RESPONSE_NOT_SUPPORTED, 0);
    } else {
        ENGINE_ERROR_CODE ret = c->aiostat;
        c->aiostat = ENGINE_SUCCESS;
        c->ewouldblock = false;

        if (ret == ENGINE_SUCCESS) {
            uint16_t vbucket = ntohs(req->message.header.request.vbucket);
            uint32_t opaque = ntohl(req->message.header.request.opaque);
            ret = settings.engine.v1->dcp.close_stream(settings.engine.v0, c,
                                                       opaque, vbucket);
        }

        switch (ret) {
        case ENGINE_SUCCESS:
            write_bin_packet(c, PROTOCOL_BINARY_RESPONSE_SUCCESS, 0);
            break;

        case ENGINE_DISCONNECT:
            conn_set_state(c, conn_closing);
            break;

        case ENGINE_EWOULDBLOCK:
            c->ewouldblock = true;
            break;

        default:
            write_bin_packet(c, engine_error_2_protocol_error(ret), 0);
        }
    }
}

/** Callback from the engine adding the response */
static ENGINE_ERROR_CODE add_failover_log(vbucket_failover_t*entries,
                                          size_t nentries,
                                          const void *cookie)
{
    ENGINE_ERROR_CODE ret;
    size_t ii;
    for (ii = 0; ii < nentries; ++ii) {
        entries[ii].uuid = htonll(entries[ii].uuid);
        entries[ii].seqno = htonll(entries[ii].seqno);
    }

    if (binary_response_handler(NULL, 0, NULL, 0, entries,
                                (uint32_t)(nentries * sizeof(vbucket_failover_t)), 0,
                                PROTOCOL_BINARY_RESPONSE_SUCCESS, 0,
                                (void*)cookie)) {
        ret = ENGINE_SUCCESS;
    } else {
        ret = ENGINE_ENOMEM;
    }

    for (ii = 0; ii < nentries; ++ii) {
        entries[ii].uuid = htonll(entries[ii].uuid);
        entries[ii].seqno = htonll(entries[ii].seqno);
    }

    return ret;
}

static void dcp_get_failover_log_executor(conn *c, void *packet) {
    protocol_binary_request_dcp_get_failover_log *req = (void*)packet;

    if (settings.engine.v1->dcp.get_failover_log == NULL) {
        write_bin_packet(c, PROTOCOL_BINARY_RESPONSE_NOT_SUPPORTED, 0);
    } else {
        ENGINE_ERROR_CODE ret = c->aiostat;
        c->aiostat = ENGINE_SUCCESS;
        c->ewouldblock = false;

        if (ret == ENGINE_SUCCESS) {
            ret = settings.engine.v1->dcp.get_failover_log(settings.engine.v0, c,
                                                           req->message.header.request.opaque,
                                                           ntohs(req->message.header.request.vbucket),
                                                           add_failover_log);
        }

        switch (ret) {
        case ENGINE_SUCCESS:
            if (c->dynamic_buffer.buffer != NULL) {
                write_and_free(c, c->dynamic_buffer.buffer,
                               c->dynamic_buffer.offset);
                c->dynamic_buffer.buffer = NULL;
            } else {
                write_bin_packet(c, PROTOCOL_BINARY_RESPONSE_SUCCESS, 0);
            }
            break;

        case ENGINE_DISCONNECT:
            conn_set_state(c, conn_closing);
            break;

        case ENGINE_EWOULDBLOCK:
            c->ewouldblock = true;
            break;

        default:
            write_bin_packet(c, engine_error_2_protocol_error(ret), 0);
        }
    }
}

static void dcp_stream_req_executor(conn *c, void *packet)
{
    protocol_binary_request_dcp_stream_req *req = (void*)packet;

    if (settings.engine.v1->dcp.stream_req == NULL) {
        write_bin_packet(c, PROTOCOL_BINARY_RESPONSE_NOT_SUPPORTED, 0);
    } else {
        uint32_t flags = ntohl(req->message.body.flags);
        uint64_t start_seqno = ntohll(req->message.body.start_seqno);
        uint64_t end_seqno = ntohll(req->message.body.end_seqno);
        uint64_t vbucket_uuid = ntohll(req->message.body.vbucket_uuid);
        uint64_t snap_start_seqno = ntohll(req->message.body.snap_start_seqno);
        uint64_t snap_end_seqno = ntohll(req->message.body.snap_end_seqno);
        uint64_t rollback_seqno;

        ENGINE_ERROR_CODE ret = c->aiostat;
        c->aiostat = ENGINE_SUCCESS;
        c->ewouldblock = false;

        cb_assert(ret != ENGINE_ROLLBACK);

        if (ret == ENGINE_SUCCESS) {
            ret = settings.engine.v1->dcp.stream_req(settings.engine.v0, c,
                                                     flags,
                                                     c->binary_header.request.opaque,
                                                     c->binary_header.request.vbucket,
                                                     start_seqno, end_seqno,
                                                     vbucket_uuid,
                                                     snap_start_seqno,
                                                     snap_end_seqno,
                                                     &rollback_seqno,
                                                     add_failover_log);
        }

        switch (ret) {
        case ENGINE_SUCCESS:
            c->dcp = 1;
            if (c->dynamic_buffer.buffer != NULL) {
                write_and_free(c, c->dynamic_buffer.buffer,
                               c->dynamic_buffer.offset);
                c->dynamic_buffer.buffer = NULL;
            } else {
                write_bin_packet(c, PROTOCOL_BINARY_RESPONSE_SUCCESS, 0);
            }
            break;

        case ENGINE_ROLLBACK:
            rollback_seqno = htonll(rollback_seqno);
            if (binary_response_handler(NULL, 0, NULL, 0, &rollback_seqno,
                                        sizeof(rollback_seqno), 0,
                                        PROTOCOL_BINARY_RESPONSE_ROLLBACK, 0,
                                        c)) {
                write_and_free(c, c->dynamic_buffer.buffer,
                               c->dynamic_buffer.offset);
                c->dynamic_buffer.buffer = NULL;
            } else {
                write_bin_packet(c, PROTOCOL_BINARY_RESPONSE_ENOMEM, 0);
            }
            break;

        case ENGINE_DISCONNECT:
            conn_set_state(c, conn_closing);
            break;

        case ENGINE_EWOULDBLOCK:
            c->ewouldblock = true;
            break;

        default:
            write_bin_packet(c, engine_error_2_protocol_error(ret), 0);
        }
    }
}

static void dcp_stream_end_executor(conn *c, void *packet)
{
    protocol_binary_request_dcp_stream_end *req = (void*)packet;

    if (settings.engine.v1->dcp.stream_end == NULL) {
        write_bin_packet(c, PROTOCOL_BINARY_RESPONSE_NOT_SUPPORTED, 0);
    } else {
        ENGINE_ERROR_CODE ret = c->aiostat;
        c->aiostat = ENGINE_SUCCESS;
        c->ewouldblock = false;

        if (ret == ENGINE_SUCCESS) {
            ret = settings.engine.v1->dcp.stream_end(settings.engine.v0, c,
                                                     req->message.header.request.opaque,
                                                     ntohs(req->message.header.request.vbucket),
                                                     ntohl(req->message.body.flags));
        }

        switch (ret) {
        case ENGINE_SUCCESS:
            conn_set_state(c, conn_ship_log);
            break;

        case ENGINE_DISCONNECT:
            conn_set_state(c, conn_closing);
            break;

        case ENGINE_EWOULDBLOCK:
            c->ewouldblock = true;
            break;

        default:
            write_bin_packet(c, engine_error_2_protocol_error(ret), 0);
        }
    }
}

static void dcp_snapshot_marker_executor(conn *c, void *packet)
{
    protocol_binary_request_dcp_snapshot_marker *req = (void*)packet;

    if (settings.engine.v1->dcp.snapshot_marker == NULL) {
        write_bin_packet(c, PROTOCOL_BINARY_RESPONSE_NOT_SUPPORTED, 0);
    } else {
        uint16_t vbucket = ntohs(req->message.header.request.vbucket);
        uint32_t opaque = req->message.header.request.opaque;
        uint32_t flags = ntohl(req->message.body.flags);
        uint64_t start_seqno = ntohll(req->message.body.start_seqno);
        uint64_t end_seqno = ntohll(req->message.body.end_seqno);

        ENGINE_ERROR_CODE ret = c->aiostat;
        c->aiostat = ENGINE_SUCCESS;
        c->ewouldblock = false;

        if (ret == ENGINE_SUCCESS) {
            ret = settings.engine.v1->dcp.snapshot_marker(settings.engine.v0, c,
                                                          opaque, vbucket,
                                                          start_seqno,
                                                          end_seqno, flags);
        }

        switch (ret) {
        case ENGINE_SUCCESS:
            conn_set_state(c, conn_ship_log);
            break;

        case ENGINE_DISCONNECT:
            conn_set_state(c, conn_closing);
            break;

        case ENGINE_EWOULDBLOCK:
            c->ewouldblock = true;
            break;

        default:
            write_bin_packet(c, engine_error_2_protocol_error(ret), 0);
        }
    }
}

static void dcp_mutation_executor(conn *c, void *packet)
{
    protocol_binary_request_dcp_mutation *req = (void*)packet;

    if (settings.engine.v1->dcp.mutation == NULL) {
        write_bin_packet(c, PROTOCOL_BINARY_RESPONSE_NOT_SUPPORTED, 0);
    } else {
        ENGINE_ERROR_CODE ret = c->aiostat;
        c->aiostat = ENGINE_SUCCESS;
        c->ewouldblock = false;

        if (ret == ENGINE_SUCCESS) {
            char *key = (char*)packet + sizeof(req->bytes);
            uint16_t nkey = ntohs(req->message.header.request.keylen);
            void *value = key + nkey;
            uint64_t cas = ntohll(req->message.header.request.cas);
            uint16_t vbucket = ntohs(req->message.header.request.vbucket);
            uint32_t flags = ntohl(req->message.body.flags);
            uint8_t datatype = req->message.header.request.datatype;
            uint64_t by_seqno = ntohll(req->message.body.by_seqno);
            uint64_t rev_seqno = ntohll(req->message.body.rev_seqno);
            uint32_t expiration = ntohl(req->message.body.expiration);
            uint32_t lock_time = ntohl(req->message.body.lock_time);
            uint16_t nmeta = ntohs(req->message.body.nmeta);
            uint32_t nvalue = ntohl(req->message.header.request.bodylen) - nkey
                - req->message.header.request.extlen - nmeta;

            ret = settings.engine.v1->dcp.mutation(settings.engine.v0, c,
                                                   req->message.header.request.opaque,
                                                   key, nkey, value, nvalue, cas, vbucket,
                                                   flags, datatype, by_seqno, rev_seqno,
                                                   expiration, lock_time,
                                                   (char*)value + nvalue, nmeta,
                                                   req->message.body.nru);
        }

        switch (ret) {
        case ENGINE_SUCCESS:
            conn_set_state(c, conn_new_cmd);
            break;

        case ENGINE_DISCONNECT:
            conn_set_state(c, conn_closing);
            break;

        case ENGINE_EWOULDBLOCK:
            c->ewouldblock = true;
            break;

        default:
            write_bin_packet(c, engine_error_2_protocol_error(ret), 0);
        }
    }
}

static void dcp_deletion_executor(conn *c, void *packet)
{
    protocol_binary_request_dcp_deletion *req = (void*)packet;

    if (settings.engine.v1->dcp.deletion == NULL) {
        write_bin_packet(c, PROTOCOL_BINARY_RESPONSE_NOT_SUPPORTED, 0);
    } else {
        ENGINE_ERROR_CODE ret = c->aiostat;
        c->aiostat = ENGINE_SUCCESS;
        c->ewouldblock = false;

        if (ret == ENGINE_SUCCESS) {
            char *key = (char*)packet + sizeof(req->bytes);
            uint16_t nkey = ntohs(req->message.header.request.keylen);
            uint64_t cas = ntohll(req->message.header.request.cas);
            uint16_t vbucket = ntohs(req->message.header.request.vbucket);
            uint64_t by_seqno = ntohll(req->message.body.by_seqno);
            uint64_t rev_seqno = ntohll(req->message.body.rev_seqno);
            uint16_t nmeta = ntohs(req->message.body.nmeta);

            ret = settings.engine.v1->dcp.deletion(settings.engine.v0, c,
                                                   req->message.header.request.opaque,
                                                   key, nkey, cas, vbucket,
                                                   by_seqno, rev_seqno, key + nkey, nmeta);
        }

        switch (ret) {
        case ENGINE_SUCCESS:
            conn_set_state(c, conn_new_cmd);
            break;

        case ENGINE_DISCONNECT:
            conn_set_state(c, conn_closing);
            break;

        case ENGINE_EWOULDBLOCK:
            c->ewouldblock = true;
            break;

        default:
            write_bin_packet(c, engine_error_2_protocol_error(ret), 0);
        }
    }
}

static void dcp_expiration_executor(conn *c, void *packet)
{
    protocol_binary_request_dcp_expiration *req = (void*)packet;

    if (settings.engine.v1->dcp.expiration == NULL) {
        write_bin_packet(c, PROTOCOL_BINARY_RESPONSE_NOT_SUPPORTED, 0);
    } else {
        ENGINE_ERROR_CODE ret = c->aiostat;
        c->aiostat = ENGINE_SUCCESS;
        c->ewouldblock = false;

        if (ret == ENGINE_SUCCESS) {
            char *key = (char*)packet + sizeof(req->bytes);
            uint16_t nkey = ntohs(req->message.header.request.keylen);
            uint64_t cas = ntohll(req->message.header.request.cas);
            uint16_t vbucket = ntohs(req->message.header.request.vbucket);
            uint64_t by_seqno = ntohll(req->message.body.by_seqno);
            uint64_t rev_seqno = ntohll(req->message.body.rev_seqno);
            uint16_t nmeta = ntohs(req->message.body.nmeta);

            ret = settings.engine.v1->dcp.expiration(settings.engine.v0, c,
                                                     req->message.header.request.opaque,
                                                     key, nkey, cas, vbucket,
                                                     by_seqno, rev_seqno, key + nkey, nmeta);
        }

        switch (ret) {
        case ENGINE_SUCCESS:
            conn_set_state(c, conn_new_cmd);
            break;

        case ENGINE_DISCONNECT:
            conn_set_state(c, conn_closing);
            break;

        case ENGINE_EWOULDBLOCK:
            c->ewouldblock = true;
            break;

        default:
            write_bin_packet(c, engine_error_2_protocol_error(ret), 0);
        }
    }
}

static void dcp_flush_executor(conn *c, void *packet)
{
    protocol_binary_request_dcp_flush *req = (void*)packet;

    if (settings.engine.v1->dcp.flush == NULL) {
        write_bin_packet(c, PROTOCOL_BINARY_RESPONSE_NOT_SUPPORTED, 0);
    } else {
        ENGINE_ERROR_CODE ret = c->aiostat;
        c->aiostat = ENGINE_SUCCESS;
        c->ewouldblock = false;

        if (ret == ENGINE_SUCCESS) {
            ret = settings.engine.v1->dcp.flush(settings.engine.v0, c,
                                                req->message.header.request.opaque,
                                                ntohs(req->message.header.request.vbucket));
        }

        switch (ret) {
        case ENGINE_SUCCESS:
            conn_set_state(c, conn_new_cmd);
            break;

        case ENGINE_DISCONNECT:
            conn_set_state(c, conn_closing);
            break;

        case ENGINE_EWOULDBLOCK:
            c->ewouldblock = true;
            break;

        default:
            write_bin_packet(c, engine_error_2_protocol_error(ret), 0);
        }
    }
}

static void dcp_set_vbucket_state_executor(conn *c, void *packet)
{
    protocol_binary_request_dcp_set_vbucket_state *req = (void*)packet;

    if (settings.engine.v1->dcp.set_vbucket_state== NULL) {
        write_bin_packet(c, PROTOCOL_BINARY_RESPONSE_NOT_SUPPORTED, 0);
    } else {
        ENGINE_ERROR_CODE ret = c->aiostat;
        c->aiostat = ENGINE_SUCCESS;
        c->ewouldblock = false;

        if (ret == ENGINE_SUCCESS) {
            vbucket_state_t state = (vbucket_state_t)req->message.body.state;
            ret = settings.engine.v1->dcp.set_vbucket_state(settings.engine.v0, c,
                                                            c->binary_header.request.opaque,
                                                            c->binary_header.request.vbucket,
                                                            state);
        }

        switch (ret) {
        case ENGINE_SUCCESS:
            conn_set_state(c, conn_ship_log);
            break;
        case ENGINE_DISCONNECT:
            conn_set_state(c, conn_closing);
            break;

        case ENGINE_EWOULDBLOCK:
            c->ewouldblock = true;
            break;

        default:
            conn_set_state(c, conn_closing);
            break;
        }
    }
}

static void dcp_noop_executor(conn *c, void *packet)
{
    if (settings.engine.v1->dcp.noop == NULL) {
        write_bin_packet(c, PROTOCOL_BINARY_RESPONSE_NOT_SUPPORTED, 0);
    } else {
        ENGINE_ERROR_CODE ret = c->aiostat;
        c->aiostat = ENGINE_SUCCESS;
        c->ewouldblock = false;

        if (ret == ENGINE_SUCCESS) {
            ret = settings.engine.v1->dcp.noop(settings.engine.v0, c,
                                               c->binary_header.request.opaque);
        }

        switch (ret) {
        case ENGINE_SUCCESS:
            write_bin_packet(c, PROTOCOL_BINARY_RESPONSE_SUCCESS, 0);
            break;

        case ENGINE_DISCONNECT:
            conn_set_state(c, conn_closing);
            break;

        case ENGINE_EWOULDBLOCK:
            c->ewouldblock = true;
            break;

        default:
            write_bin_packet(c, engine_error_2_protocol_error(ret), 0);
        }
    }
}

static void dcp_buffer_acknowledgement_executor(conn *c, void *packet)
{
    protocol_binary_request_dcp_buffer_acknowledgement *req = (void*)packet;

    if (settings.engine.v1->dcp.buffer_acknowledgement == NULL) {
        write_bin_packet(c, PROTOCOL_BINARY_RESPONSE_NOT_SUPPORTED, 0);
    } else {
        ENGINE_ERROR_CODE ret = c->aiostat;
        c->aiostat = ENGINE_SUCCESS;
        c->ewouldblock = false;

        if (ret == ENGINE_SUCCESS) {
            uint32_t bbytes;
            memcpy(&bbytes, &req->message.body.buffer_bytes, 4);
            ret = settings.engine.v1->dcp.buffer_acknowledgement(settings.engine.v0, c,
                                                                 c->binary_header.request.opaque,
                                                                 c->binary_header.request.vbucket,
                                                                 ntohl(bbytes));
        }

        switch (ret) {
        case ENGINE_SUCCESS:
            conn_set_state(c, conn_new_cmd);
            break;

        case ENGINE_DISCONNECT:
            conn_set_state(c, conn_closing);
            break;

        case ENGINE_EWOULDBLOCK:
            c->ewouldblock = true;
            break;

        default:
            write_bin_packet(c, engine_error_2_protocol_error(ret), 0);
        }
    }
}

static void dcp_control_executor(conn *c, void *packet)
{
    if (settings.engine.v1->dcp.control == NULL) {
        write_bin_packet(c, PROTOCOL_BINARY_RESPONSE_NOT_SUPPORTED, 0);
    } else {
        ENGINE_ERROR_CODE ret = c->aiostat;
        c->aiostat = ENGINE_SUCCESS;
        c->ewouldblock = false;

        if (ret == ENGINE_SUCCESS) {
            protocol_binary_request_dcp_control *req = (void*)packet;
            const uint8_t *key = req->bytes + sizeof(req->bytes);
            uint16_t nkey = ntohs(req->message.header.request.keylen);
            const uint8_t *value = key + nkey;
            uint32_t nvalue = ntohl(req->message.header.request.bodylen) - nkey;
            ret = settings.engine.v1->dcp.control(settings.engine.v0, c,
                                                  c->binary_header.request.opaque,
                                                  key, nkey, value, nvalue);
        }

        switch (ret) {
        case ENGINE_SUCCESS:
            write_bin_packet(c, PROTOCOL_BINARY_RESPONSE_SUCCESS, 0);
            break;

        case ENGINE_DISCONNECT:
            conn_set_state(c, conn_closing);
            break;

        case ENGINE_EWOULDBLOCK:
            c->ewouldblock = true;
            break;

        default:
            write_bin_packet(c, engine_error_2_protocol_error(ret), 0);
        }
    }
}

static void isasl_refresh_executor(conn *c, void *packet)
{
    ENGINE_ERROR_CODE ret = c->aiostat;
    c->aiostat = ENGINE_SUCCESS;
    c->ewouldblock = false;

    if (ret == ENGINE_SUCCESS) {
        ret = refresh_cbsasl(c);
    }

    switch (ret) {
    case ENGINE_SUCCESS:
        write_bin_response(c, NULL, 0, 0, 0);
        break;
    case ENGINE_EWOULDBLOCK:
        c->ewouldblock = true;
        conn_set_state(c, conn_refresh_cbsasl);
        break;
    case ENGINE_DISCONNECT:
        conn_set_state(c, conn_closing);
        break;
    default:
        write_bin_packet(c, engine_error_2_protocol_error(ret), 0);
    }
}

static void ssl_certs_refresh_executor(conn *c, void *packet)
{
    ENGINE_ERROR_CODE ret = c->aiostat;
    c->aiostat = ENGINE_SUCCESS;
    c->ewouldblock = false;

    if (ret == ENGINE_SUCCESS) {
        ret = refresh_ssl_certs(c);
    }

    switch (ret) {
    case ENGINE_SUCCESS:
        write_bin_response(c, NULL, 0, 0, 0);
        break;
    case ENGINE_EWOULDBLOCK:
        c->ewouldblock = true;
        conn_set_state(c, conn_refresh_ssl_certs);
        break;
    case ENGINE_DISCONNECT:
        conn_set_state(c, conn_closing);
        break;
    default:
        write_bin_packet(c, engine_error_2_protocol_error(ret), 0);
    }
}

static void verbosity_executor(conn *c, void *packet)
{
    protocol_binary_request_verbosity *req = packet;
    uint32_t level = (uint32_t)ntohl(req->message.body.level);
    if (level > MAX_VERBOSITY_LEVEL) {
        level = MAX_VERBOSITY_LEVEL;
    }
    settings.verbose = (int)level;
    perform_callbacks(ON_LOG_LEVEL, NULL, NULL);
    write_bin_response(c, NULL, 0, 0, 0);
}

static void process_hello_packet_executor(conn *c, void *packet) {
    protocol_binary_request_hello *req = packet;
    char log_buffer[512];
    int offset = snprintf(log_buffer, sizeof(log_buffer), "HELO ");
    char *key = (char*)packet + sizeof(*req);
    uint16_t klen = ntohs(req->message.header.request.keylen);
    uint32_t total = (ntohl(req->message.header.request.bodylen) - klen) / 2;
    uint32_t ii;
    char *curr = key + klen;
    uint16_t out[2]; /* We're currently only supporting two features */
    int jj = 0;
#if 0
    int added_tls = 0;
#endif
    memset((char*)out, 0, sizeof(out));

    /*
     * Disable all features the hello packet may enable, so that
     * the client can toggle features on/off during a connection
     */
    c->supports_datatype = false;

    if (klen) {
        if (klen > 256) {
            klen = 256;
        }
        log_buffer[offset++] = '[';
        memcpy(log_buffer + offset, key, klen);
        offset += klen;
        log_buffer[offset++] = ']';
        log_buffer[offset++] = ' ';
    }

    for (ii = 0; ii < total; ++ii) {
        uint16_t in;
        /* to avoid alignment */
        memcpy(&in, curr, 2);
        curr += 2;
        switch (ntohs(in)) {
        case PROTOCOL_BINARY_FEATURE_TLS:
#if 0
            /* Not implemented */
            if (added_tls == 0) {
                out[jj++] = htons(PROTOCOL_BINARY_FEATURE_TLS);
                added_sls++;
            }
#endif

            break;
        case PROTOCOL_BINARY_FEATURE_DATATYPE:
            if (settings.datatype && !c->supports_datatype) {
                offset += snprintf(log_buffer + offset,
                                   sizeof(log_buffer) - offset,
                                   "datatype ");
                out[jj++] = htons(PROTOCOL_BINARY_FEATURE_DATATYPE);
                c->supports_datatype = true;
            }
            break;
        }
    }

    if (jj == 0) {
        write_bin_packet(c, PROTOCOL_BINARY_RESPONSE_SUCCESS, 0);
    } else {
        binary_response_handler(NULL, 0, NULL, 0, out, 2 * jj,
                                PROTOCOL_BINARY_RAW_BYTES,
                                PROTOCOL_BINARY_RESPONSE_SUCCESS,
                                0, c);
        write_and_free(c, c->dynamic_buffer.buffer,
                       c->dynamic_buffer.offset);
        c->dynamic_buffer.buffer = NULL;
    }

    log_buffer[offset++] = '\0';
    settings.extensions.logger->log(EXTENSION_LOG_DEBUG, c,
                                    "%d: %s", c->sfd, log_buffer);
}

static void version_executor(conn *c, void *packet)
{
    write_bin_response(c, get_server_version(), 0, 0,
                       (uint32_t)strlen(get_server_version()));
}

static void quit_executor(conn *c, void *packet)
{
    write_bin_response(c, NULL, 0, 0, 0);
    c->write_and_go = conn_closing;
}

static void quitq_executor(conn *c, void *packet)
{
    conn_set_state(c, conn_closing);
}

static void sasl_list_mech_executor(conn *c, void *packet)
{
    const char *result_string = NULL;
    unsigned int string_length = 0;

    if (cbsasl_list_mechs(&result_string, &string_length) != SASL_OK) {
        /* Perhaps there's a better error for this... */
        settings.extensions.logger->log(EXTENSION_LOG_WARNING, c,
                                        "%d: Failed to list SASL mechanisms.\n",
                                        c->sfd);
        write_bin_packet(c, PROTOCOL_BINARY_RESPONSE_AUTH_ERROR, 0);
        return;
    }
    write_bin_response(c, (char*)result_string, 0, 0, string_length);
}

static void noop_executor(conn *c, void *packet)
{
    write_bin_response(c, NULL, 0, 0, 0);
}

static void flush_executor(conn *c, void *packet)
{
    ENGINE_ERROR_CODE ret;
    time_t exptime = 0;
    protocol_binary_request_flush* req = packet;

    if (c->cmd == PROTOCOL_BINARY_CMD_FLUSHQ) {
        c->noreply = true;
    }

    if (c->binary_header.request.extlen == sizeof(req->message.body)) {
        exptime = ntohl(req->message.body.expiration);
    }

    if (settings.verbose > 1) {
        settings.extensions.logger->log(EXTENSION_LOG_DEBUG, c,
                                        "%d: flush %ld", c->sfd,
                                        (long)exptime);
    }

    ret = settings.engine.v1->flush(settings.engine.v0, c, exptime);

    if (ret == ENGINE_SUCCESS) {
        write_bin_response(c, NULL, 0, 0, 0);
    } else if (ret == ENGINE_ENOTSUP) {
        write_bin_packet(c, PROTOCOL_BINARY_RESPONSE_NOT_SUPPORTED, 0);
    } else {
        write_bin_packet(c, PROTOCOL_BINARY_RESPONSE_EINVAL, 0);
    }
    STATS_NOKEY(c, cmd_flush);
}

static void get_executor(conn *c, void *packet)
{
    switch (c->cmd) {
    case PROTOCOL_BINARY_CMD_GETQ:
        c->cmd = PROTOCOL_BINARY_CMD_GET;
        c->noreply = true;
        break;
    case PROTOCOL_BINARY_CMD_GET:
        c->noreply = false;
        break;
    case PROTOCOL_BINARY_CMD_GETKQ:
        c->cmd = PROTOCOL_BINARY_CMD_GETK;
        c->noreply = true;
        break;
    case PROTOCOL_BINARY_CMD_GETK:
        c->noreply = false;
        break;
    default:
        abort();
    }

    process_bin_get(c);
}

static void process_bin_delete(conn *c);
static void delete_executor(conn *c, void *packet)
{
    if (c->cmd == PROTOCOL_BINARY_CMD_DELETEQ) {
        c->noreply = true;
    }

    process_bin_delete(c);
}

static void stat_executor(conn *c, void *packet)
{
    char *subcommand = binary_get_key(c);
    size_t nkey = c->binary_header.request.keylen;
    ENGINE_ERROR_CODE ret;

    if (settings.verbose > 1) {
        char buffer[1024];
        if (key_to_printable_buffer(buffer, sizeof(buffer), c->sfd, true,
                                    "STATS", subcommand, nkey) != -1) {
            settings.extensions.logger->log(EXTENSION_LOG_DEBUG, c, "%s\n",
                                            buffer);
        }
    }

    ret = c->aiostat;
    c->aiostat = ENGINE_SUCCESS;
    c->ewouldblock = false;

    if (ret == ENGINE_SUCCESS) {
        if (nkey == 0) {
            /* request all statistics */
            ret = settings.engine.v1->get_stats(settings.engine.v0, c, NULL, 0, append_stats);
            if (ret == ENGINE_SUCCESS) {
                server_stats(&append_stats, c, false);
            }
        } else if (strncmp(subcommand, "reset", 5) == 0) {
            stats_reset(c);
            settings.engine.v1->reset_stats(settings.engine.v0, c);
        } else if (strncmp(subcommand, "settings", 8) == 0) {
            process_stat_settings(&append_stats, c);
        } else if (strncmp(subcommand, "cachedump", 9) == 0) {
            write_bin_packet(c, PROTOCOL_BINARY_RESPONSE_NOT_SUPPORTED, 0);
            return;
        } else if (strncmp(subcommand, "detail", 6) == 0) {
            char *subcmd_pos = subcommand + 6;
            if (settings.allow_detailed) {
                if (strncmp(subcmd_pos, " dump", 5) == 0) {
                    int len;
                    char *dump_buf = stats_prefix_dump(&len);
                    if (dump_buf == NULL || len <= 0) {
                        write_bin_packet(c, PROTOCOL_BINARY_RESPONSE_ENOMEM, 0);
                        return ;
                    } else {
                        append_stats("detailed", (uint16_t)strlen("detailed"), dump_buf, len, c);
                        free(dump_buf);
                    }
                } else if (strncmp(subcmd_pos, " on", 3) == 0) {
                    settings.detail_enabled = 1;
                } else if (strncmp(subcmd_pos, " off", 4) == 0) {
                    settings.detail_enabled = 0;
                } else {
                    write_bin_packet(c, PROTOCOL_BINARY_RESPONSE_KEY_ENOENT, 0);
                    return;
                }
            } else {
                write_bin_packet(c, PROTOCOL_BINARY_RESPONSE_ENOMEM, 0);
                return;
            }
        } else if (strncmp(subcommand, "aggregate", 9) == 0) {
            server_stats(&append_stats, c, true);
        } else {
            ret = settings.engine.v1->get_stats(settings.engine.v0, c,
                                                subcommand, (int)nkey,
                                                append_stats);
        }
    }

    switch (ret) {
    case ENGINE_SUCCESS:
        append_stats(NULL, 0, NULL, 0, c);
        write_and_free(c, c->dynamic_buffer.buffer, c->dynamic_buffer.offset);
        c->dynamic_buffer.buffer = NULL;
        break;
    case ENGINE_ENOMEM:
        write_bin_packet(c, PROTOCOL_BINARY_RESPONSE_ENOMEM, 0);
        break;
    case ENGINE_TMPFAIL:
        write_bin_packet(c, PROTOCOL_BINARY_RESPONSE_ETMPFAIL, 0);
        break;
    case ENGINE_KEY_ENOENT:
        write_bin_packet(c, PROTOCOL_BINARY_RESPONSE_KEY_ENOENT, 0);
        break;
    case ENGINE_NOT_MY_VBUCKET:
        write_bin_packet(c, PROTOCOL_BINARY_RESPONSE_NOT_MY_VBUCKET, 0);
        break;
    case ENGINE_DISCONNECT:
        c->state = conn_closing;
        break;
    case ENGINE_ENOTSUP:
        write_bin_packet(c, PROTOCOL_BINARY_RESPONSE_NOT_SUPPORTED, 0);
        break;
    case ENGINE_EWOULDBLOCK:
        c->ewouldblock = true;
        break;
    default:
        write_bin_packet(c, PROTOCOL_BINARY_RESPONSE_EINVAL, 0);
    }
}

static void arithmetic_executor(conn *c, void *packet)
{
    protocol_binary_response_incr* rsp = (protocol_binary_response_incr*)c->write.buf;
    protocol_binary_request_incr* req = binary_get_request(c);
    ENGINE_ERROR_CODE ret;
    uint64_t delta;
    uint64_t initial;
    rel_time_t expiration;
    char *key;
    size_t nkey;
    bool incr;

    cb_assert(c != NULL);
    cb_assert(c->write.size >= sizeof(*rsp));


    switch (c->cmd) {
    case PROTOCOL_BINARY_CMD_INCREMENTQ:
        c->cmd = PROTOCOL_BINARY_CMD_INCREMENT;
        c->noreply = true;
        break;
    case PROTOCOL_BINARY_CMD_INCREMENT:
        c->noreply = false;
        break;
    case PROTOCOL_BINARY_CMD_DECREMENTQ:
        c->cmd = PROTOCOL_BINARY_CMD_DECREMENT;
        c->noreply = true;
        break;
    case PROTOCOL_BINARY_CMD_DECREMENT:
        c->noreply = false;
        break;
    default:
        abort();
    }

    if (req->message.header.request.cas != 0) {
        write_bin_packet(c, PROTOCOL_BINARY_RESPONSE_EINVAL, 0);
        return;
    }

    /* fix byteorder in the request */
    delta = ntohll(req->message.body.delta);
    initial = ntohll(req->message.body.initial);
    expiration = ntohl(req->message.body.expiration);
    key = binary_get_key(c);
    nkey = c->binary_header.request.keylen;
    incr = (c->cmd == PROTOCOL_BINARY_CMD_INCREMENT ||
            c->cmd == PROTOCOL_BINARY_CMD_INCREMENTQ);

    if (settings.verbose > 1) {
        char buffer[1024];
        ssize_t nw;
        nw = key_to_printable_buffer(buffer, sizeof(buffer), c->sfd, true,
                                     incr ? "INCR" : "DECR", key, nkey);
        if (nw != -1) {
            if (snprintf(buffer + nw, sizeof(buffer) - nw,
                         " %" PRIu64 ", %" PRIu64 ", %" PRIu64 "\n",
                         delta, initial, (uint64_t)expiration) != -1) {
                settings.extensions.logger->log(EXTENSION_LOG_DEBUG, c, "%s",
                                                buffer);
            }
        }
    }

    ret = c->aiostat;
    c->aiostat = ENGINE_SUCCESS;
    if (ret == ENGINE_SUCCESS) {
        ret = settings.engine.v1->arithmetic(settings.engine.v0,
                                             c, key, (int)nkey, incr,
                                             req->message.body.expiration != 0xffffffff,
                                             delta, initial, expiration,
                                             &c->cas,
                                             c->binary_header.request.datatype,
                                             &rsp->message.body.value,
                                             c->binary_header.request.vbucket);
    }

    switch (ret) {
    case ENGINE_SUCCESS:
        rsp->message.body.value = htonll(rsp->message.body.value);
        write_bin_response(c, &rsp->message.body, 0, 0,
                           sizeof (rsp->message.body.value));
        if (incr) {
            STATS_INCR(c, incr_hits, key, nkey);
        } else {
            STATS_INCR(c, decr_hits, key, nkey);
        }
        break;
    case ENGINE_KEY_EEXISTS:
        write_bin_packet(c, PROTOCOL_BINARY_RESPONSE_KEY_EEXISTS, 0);
        break;
    case ENGINE_KEY_ENOENT:
        write_bin_packet(c, PROTOCOL_BINARY_RESPONSE_KEY_ENOENT, 0);
        if (c->cmd == PROTOCOL_BINARY_CMD_INCREMENT) {
            STATS_INCR(c, incr_misses, key, nkey);
        } else {
            STATS_INCR(c, decr_misses, key, nkey);
        }
        break;
    case ENGINE_ENOMEM:
        write_bin_packet(c, PROTOCOL_BINARY_RESPONSE_ENOMEM, 0);
        break;
    case ENGINE_TMPFAIL:
        write_bin_packet(c, PROTOCOL_BINARY_RESPONSE_ETMPFAIL, 0);
        break;
    case ENGINE_EINVAL:
        write_bin_packet(c, PROTOCOL_BINARY_RESPONSE_DELTA_BADVAL, 0);
        break;
    case ENGINE_NOT_STORED:
        write_bin_packet(c, PROTOCOL_BINARY_RESPONSE_NOT_STORED, 0);
        break;
    case ENGINE_DISCONNECT:
        c->state = conn_closing;
        break;
    case ENGINE_ENOTSUP:
        write_bin_packet(c, PROTOCOL_BINARY_RESPONSE_NOT_SUPPORTED, 0);
        break;
    case ENGINE_NOT_MY_VBUCKET:
        write_bin_packet(c, PROTOCOL_BINARY_RESPONSE_NOT_MY_VBUCKET, 0);
        break;
    case ENGINE_EWOULDBLOCK:
        c->ewouldblock = true;
        break;
    default:
        abort();
    }
}

static void get_cmd_timer_executor(conn *c, void *packet)
{
    protocol_binary_request_get_cmd_timer *req = packet;

    generate_timings(req->message.body.opcode, c);
    write_and_free(c, c->dynamic_buffer.buffer, c->dynamic_buffer.offset);
    c->dynamic_buffer.buffer = NULL;
}

static void set_ctrl_token_executor(conn *c, void *packet)
{
    protocol_binary_request_set_ctrl_token *req = packet;
    uint64_t old_cas = ntohll(req->message.header.request.cas);
    uint16_t ret = PROTOCOL_BINARY_RESPONSE_SUCCESS;

    if (cookie_is_admin(c)) {
        cb_mutex_enter(&(session_cas.mutex));
        if (session_cas.ctr > 0) {
            ret = PROTOCOL_BINARY_RESPONSE_EBUSY;
        } else {
            if (old_cas == session_cas.value || old_cas == 0) {
                session_cas.value = ntohll(req->message.body.new_cas);
            } else {
                ret = PROTOCOL_BINARY_RESPONSE_KEY_EEXISTS;
            }
        }

        binary_response_handler(NULL, 0, NULL, 0, NULL, 0,
                                PROTOCOL_BINARY_RAW_BYTES,
                                ret, session_cas.value, c);
        cb_mutex_exit(&(session_cas.mutex));

        write_and_free(c, c->dynamic_buffer.buffer, c->dynamic_buffer.offset);
        c->dynamic_buffer.buffer = NULL;
    } else {
        write_bin_packet(c, PROTOCOL_BINARY_RESPONSE_EACCESS, 0);
    }
}

static void get_ctrl_token_executor(conn *c, void *packet)
{
    if (cookie_is_admin(c)) {
        cb_mutex_enter(&(session_cas.mutex));
        binary_response_handler(NULL, 0, NULL, 0, NULL, 0,
                                PROTOCOL_BINARY_RAW_BYTES,
                                PROTOCOL_BINARY_RESPONSE_SUCCESS,
                                session_cas.value, c);
        cb_mutex_exit(&(session_cas.mutex));
        write_and_free(c, c->dynamic_buffer.buffer, c->dynamic_buffer.offset);
        c->dynamic_buffer.buffer = NULL;
    } else {
        write_bin_packet(c, PROTOCOL_BINARY_RESPONSE_EACCESS, 0);
    }
}

static void ioctl_get_executor(conn *c, void *packet)
{
    /* Currently no ioctl GET subcommands supported. */
    write_bin_packet(c, PROTOCOL_BINARY_RESPONSE_NOT_SUPPORTED, 0);
}

static void ioctl_set_executor(conn *c, void *packet)
{
    protocol_binary_request_ioctl_set *req = packet;

    size_t keylen = ntohs(req->message.header.request.keylen);

    if (keylen == 0 || keylen > KEY_MAX_LENGTH) {
        write_bin_packet(c, PROTOCOL_BINARY_RESPONSE_EINVAL, 0);
        return;
    }

    const char* key = (const char*)(req->bytes + sizeof(req->bytes));
    const char* value = key + keylen;
    (void)value; /* Value currently unused. */

    if (strncmp("release_free_memory", key, keylen) == 0 &&
        keylen == strlen("release_free_memory")) {
        mc_release_free_memory();
        settings.extensions.logger->log(EXTENSION_LOG_WARNING, c,
                "%d: IOCTL_SET: release_free_memory called\n", c->sfd);
        write_bin_packet(c, PROTOCOL_BINARY_RESPONSE_SUCCESS, 0);
    } else {
        write_bin_packet(c, PROTOCOL_BINARY_RESPONSE_EINVAL, 0);
    }
}

static void not_supported_executor(conn *c, void *packet)
{
    write_bin_packet(c, PROTOCOL_BINARY_RESPONSE_NOT_SUPPORTED, 0);
}


typedef int (*bin_package_validate)(void *packet);
typedef void (*bin_package_execute)(conn *c, void *packet);

bin_package_validate validators[0xff];
bin_package_execute executors[0xff];

static void setup_bin_packet_handlers(void) {
    validators[PROTOCOL_BINARY_CMD_DCP_OPEN] = dcp_open_validator;
    validators[PROTOCOL_BINARY_CMD_DCP_ADD_STREAM] = dcp_add_stream_validator;
    validators[PROTOCOL_BINARY_CMD_DCP_CLOSE_STREAM] = dcp_close_stream_validator;
    validators[PROTOCOL_BINARY_CMD_DCP_SNAPSHOT_MARKER] = dcp_snapshot_marker_validator;
    validators[PROTOCOL_BINARY_CMD_DCP_DELETION] = dcp_deletion_validator;
    validators[PROTOCOL_BINARY_CMD_DCP_EXPIRATION] = dcp_expiration_validator;
    validators[PROTOCOL_BINARY_CMD_DCP_FLUSH] = dcp_flush_validator;
    validators[PROTOCOL_BINARY_CMD_DCP_GET_FAILOVER_LOG] = dcp_get_failover_log_validator;
    validators[PROTOCOL_BINARY_CMD_DCP_MUTATION] = dcp_mutation_validator;
    validators[PROTOCOL_BINARY_CMD_DCP_SET_VBUCKET_STATE] = dcp_set_vbucket_state_validator;
    validators[PROTOCOL_BINARY_CMD_DCP_NOOP] = dcp_noop_validator;
    validators[PROTOCOL_BINARY_CMD_DCP_BUFFER_ACKNOWLEDGEMENT] = dcp_buffer_acknowledgement_validator;
    validators[PROTOCOL_BINARY_CMD_DCP_CONTROL] = dcp_control_validator;
    validators[PROTOCOL_BINARY_CMD_DCP_STREAM_END] = dcp_stream_end_validator;
    validators[PROTOCOL_BINARY_CMD_DCP_STREAM_REQ] = dcp_stream_req_validator;
    validators[PROTOCOL_BINARY_CMD_ISASL_REFRESH] = isasl_refresh_validator;
    validators[PROTOCOL_BINARY_CMD_SSL_CERTS_REFRESH] = ssl_certs_refresh_validator;
    validators[PROTOCOL_BINARY_CMD_VERBOSITY] = verbosity_validator;
    validators[PROTOCOL_BINARY_CMD_HELLO] = hello_validator;
    validators[PROTOCOL_BINARY_CMD_VERSION] = version_validator;
    validators[PROTOCOL_BINARY_CMD_QUIT] = quit_validator;
    validators[PROTOCOL_BINARY_CMD_QUITQ] = quit_validator;
    validators[PROTOCOL_BINARY_CMD_SASL_LIST_MECHS] = sasl_list_mech_validator;
    validators[PROTOCOL_BINARY_CMD_NOOP] = noop_validator;
    validators[PROTOCOL_BINARY_CMD_FLUSH] = flush_validator;
    validators[PROTOCOL_BINARY_CMD_FLUSHQ] = flush_validator;
    validators[PROTOCOL_BINARY_CMD_GET] = get_validator;
    validators[PROTOCOL_BINARY_CMD_GETQ] = get_validator;
    validators[PROTOCOL_BINARY_CMD_GETK] = get_validator;
    validators[PROTOCOL_BINARY_CMD_GETKQ] = get_validator;
    validators[PROTOCOL_BINARY_CMD_DELETE] = delete_validator;
    validators[PROTOCOL_BINARY_CMD_DELETEQ] = delete_validator;
    validators[PROTOCOL_BINARY_CMD_STAT] = stat_validator;
    validators[PROTOCOL_BINARY_CMD_INCREMENT] = arithmetic_validator;
    validators[PROTOCOL_BINARY_CMD_INCREMENTQ] = arithmetic_validator;
    validators[PROTOCOL_BINARY_CMD_DECREMENT] = arithmetic_validator;
    validators[PROTOCOL_BINARY_CMD_DECREMENTQ] = arithmetic_validator;
    validators[PROTOCOL_BINARY_CMD_GET_CMD_TIMER] = get_cmd_timer_validator;
    validators[PROTOCOL_BINARY_CMD_SET_CTRL_TOKEN] = set_ctrl_token_validator;
    validators[PROTOCOL_BINARY_CMD_GET_CTRL_TOKEN] = get_ctrl_token_validator;
    validators[PROTOCOL_BINARY_CMD_IOCTL_GET] = get_validator;

    executors[PROTOCOL_BINARY_CMD_DCP_OPEN] = dcp_open_executor;
    executors[PROTOCOL_BINARY_CMD_DCP_ADD_STREAM] = dcp_add_stream_executor;
    executors[PROTOCOL_BINARY_CMD_DCP_CLOSE_STREAM] = dcp_close_stream_executor;
    executors[PROTOCOL_BINARY_CMD_DCP_SNAPSHOT_MARKER] = dcp_snapshot_marker_executor;
    executors[PROTOCOL_BINARY_CMD_TAP_CHECKPOINT_END] = tap_checkpoint_end_executor;
    executors[PROTOCOL_BINARY_CMD_TAP_CHECKPOINT_START] = tap_checkpoint_start_executor;
    executors[PROTOCOL_BINARY_CMD_TAP_CONNECT] = tap_connect_executor;
    executors[PROTOCOL_BINARY_CMD_TAP_DELETE] = tap_delete_executor;
    executors[PROTOCOL_BINARY_CMD_TAP_FLUSH] = tap_flush_executor;
    executors[PROTOCOL_BINARY_CMD_TAP_MUTATION] = tap_mutation_executor;
    executors[PROTOCOL_BINARY_CMD_TAP_OPAQUE] = tap_opaque_executor;
    executors[PROTOCOL_BINARY_CMD_TAP_VBUCKET_SET] = tap_vbucket_set_executor;
    executors[PROTOCOL_BINARY_CMD_DCP_DELETION] = dcp_deletion_executor;
    executors[PROTOCOL_BINARY_CMD_DCP_EXPIRATION] = dcp_expiration_executor;
    executors[PROTOCOL_BINARY_CMD_DCP_FLUSH] = dcp_flush_executor;
    executors[PROTOCOL_BINARY_CMD_DCP_GET_FAILOVER_LOG] = dcp_get_failover_log_executor;
    executors[PROTOCOL_BINARY_CMD_DCP_MUTATION] = dcp_mutation_executor;
    executors[PROTOCOL_BINARY_CMD_DCP_SET_VBUCKET_STATE] = dcp_set_vbucket_state_executor;
    executors[PROTOCOL_BINARY_CMD_DCP_NOOP] = dcp_noop_executor;
    executors[PROTOCOL_BINARY_CMD_DCP_BUFFER_ACKNOWLEDGEMENT] = dcp_buffer_acknowledgement_executor;
    executors[PROTOCOL_BINARY_CMD_DCP_CONTROL] = dcp_control_executor;
    executors[PROTOCOL_BINARY_CMD_DCP_STREAM_END] = dcp_stream_end_executor;
    executors[PROTOCOL_BINARY_CMD_DCP_STREAM_REQ] = dcp_stream_req_executor;
    executors[PROTOCOL_BINARY_CMD_ISASL_REFRESH] = isasl_refresh_executor;
    executors[PROTOCOL_BINARY_CMD_SSL_CERTS_REFRESH] = ssl_certs_refresh_executor;
    executors[PROTOCOL_BINARY_CMD_VERBOSITY] = verbosity_executor;
    executors[PROTOCOL_BINARY_CMD_HELLO] = process_hello_packet_executor;
    executors[PROTOCOL_BINARY_CMD_VERSION] = version_executor;
    executors[PROTOCOL_BINARY_CMD_QUIT] = quit_executor;
    executors[PROTOCOL_BINARY_CMD_QUITQ] = quitq_executor;
    executors[PROTOCOL_BINARY_CMD_SASL_LIST_MECHS] = sasl_list_mech_executor;
    executors[PROTOCOL_BINARY_CMD_NOOP] = noop_executor;
    executors[PROTOCOL_BINARY_CMD_FLUSH] = flush_executor;
    executors[PROTOCOL_BINARY_CMD_FLUSHQ] = flush_executor;
    executors[PROTOCOL_BINARY_CMD_GET] = get_executor;
    executors[PROTOCOL_BINARY_CMD_GETQ] = get_executor;
    executors[PROTOCOL_BINARY_CMD_GETK] = get_executor;
    executors[PROTOCOL_BINARY_CMD_GETKQ] = get_executor;
    executors[PROTOCOL_BINARY_CMD_DELETE] = delete_executor;
    executors[PROTOCOL_BINARY_CMD_DELETEQ] = delete_executor;
    executors[PROTOCOL_BINARY_CMD_STAT] = stat_executor;
    executors[PROTOCOL_BINARY_CMD_INCREMENT] = arithmetic_executor;
    executors[PROTOCOL_BINARY_CMD_INCREMENTQ] = arithmetic_executor;
    executors[PROTOCOL_BINARY_CMD_DECREMENT] = arithmetic_executor;
    executors[PROTOCOL_BINARY_CMD_DECREMENTQ] = arithmetic_executor;
    executors[PROTOCOL_BINARY_CMD_GET_CMD_TIMER] = get_cmd_timer_executor;
    executors[PROTOCOL_BINARY_CMD_SET_CTRL_TOKEN] = set_ctrl_token_executor;
    executors[PROTOCOL_BINARY_CMD_GET_CTRL_TOKEN] = get_ctrl_token_executor;
    executors[PROTOCOL_BINARY_CMD_IOCTL_GET] = ioctl_get_executor;
    executors[PROTOCOL_BINARY_CMD_IOCTL_SET] = ioctl_set_executor;
}

static void setup_not_supported_handlers(void) {
    if (settings.engine.v1->get_tap_iterator == NULL) {
        executors[PROTOCOL_BINARY_CMD_TAP_CONNECT] = not_supported_executor;
    }

    if (settings.engine.v1->tap_notify == NULL) {
        executors[PROTOCOL_BINARY_CMD_TAP_MUTATION] = not_supported_executor;
        executors[PROTOCOL_BINARY_CMD_TAP_CHECKPOINT_START] = not_supported_executor;
        executors[PROTOCOL_BINARY_CMD_TAP_CHECKPOINT_END] = not_supported_executor;
        executors[PROTOCOL_BINARY_CMD_TAP_DELETE] = not_supported_executor;
        executors[PROTOCOL_BINARY_CMD_TAP_FLUSH] = not_supported_executor;
        executors[PROTOCOL_BINARY_CMD_TAP_OPAQUE] = not_supported_executor;
        executors[PROTOCOL_BINARY_CMD_TAP_VBUCKET_SET] = not_supported_executor;
    }
}

static int invalid_datatype(conn *c) {
    switch (c->binary_header.request.datatype) {
    case PROTOCOL_BINARY_RAW_BYTES:
        return 0;

    case PROTOCOL_BINARY_DATATYPE_JSON:
    case PROTOCOL_BINARY_DATATYPE_COMPRESSED:
    case PROTOCOL_BINARY_DATATYPE_COMPRESSED_JSON:
        if (c->supports_datatype) {
            return 0;
        }
        /* FALLTHROUGH */
    default:
        return 1;
    }
}

static void process_bin_packet(conn *c) {

    char *packet = (c->read.curr - (c->binary_header.request.bodylen +
                                sizeof(c->binary_header)));

    uint8_t opcode = c->binary_header.request.opcode;

    bin_package_validate validator = validators[opcode];
    bin_package_execute executor = executors[opcode];

    if (validator != NULL && validator(packet) != 0) {
        write_bin_packet(c, PROTOCOL_BINARY_RESPONSE_EINVAL, 0);
    } else if (executor != NULL) {
        executor(c, packet);
    } else {
        process_bin_unknown_packet(c);
    }
}

static void dispatch_bin_command(conn *c) {
    int protocol_error = 0;

    int extlen = c->binary_header.request.extlen;
    uint16_t keylen = c->binary_header.request.keylen;
    uint32_t bodylen = c->binary_header.request.bodylen;

    if (settings.require_sasl && !authenticated(c)) {
        write_bin_packet(c, PROTOCOL_BINARY_RESPONSE_AUTH_ERROR, 0);
        c->write_and_go = conn_closing;
        return;
    }

    if (invalid_datatype(c)) {
        write_bin_packet(c, PROTOCOL_BINARY_RESPONSE_EINVAL, 0);
        c->write_and_go = conn_closing;
        return;
    }

    if (c->start == 0) {
        c->start = gethrtime();
    }

    MEMCACHED_PROCESS_COMMAND_START(c->sfd, c->read.curr, c->read.bytes);

    /* binprot supports 16bit keys, but internals are still 8bit */
    if (keylen > KEY_MAX_LENGTH) {
        handle_binary_protocol_error(c);
        return;
    }

    if (executors[c->cmd] != NULL) {
        c->noreply = false;
        bin_read_chunk(c, bin_reading_packet, c->binary_header.request.bodylen);
        return;
    }

    c->noreply = true;

    switch (c->cmd) {
    case PROTOCOL_BINARY_CMD_SETQ:
        c->cmd = PROTOCOL_BINARY_CMD_SET;
        break;
    case PROTOCOL_BINARY_CMD_ADDQ:
        c->cmd = PROTOCOL_BINARY_CMD_ADD;
        break;
    case PROTOCOL_BINARY_CMD_REPLACEQ:
        c->cmd = PROTOCOL_BINARY_CMD_REPLACE;
        break;
    case PROTOCOL_BINARY_CMD_APPENDQ:
        c->cmd = PROTOCOL_BINARY_CMD_APPEND;
        break;
    case PROTOCOL_BINARY_CMD_PREPENDQ:
        c->cmd = PROTOCOL_BINARY_CMD_PREPEND;
        break;
    default:
        c->noreply = false;
    }

    switch (c->cmd) {
    case PROTOCOL_BINARY_CMD_SET: /* FALLTHROUGH */
    case PROTOCOL_BINARY_CMD_ADD: /* FALLTHROUGH */
    case PROTOCOL_BINARY_CMD_REPLACE:
        if (extlen == 8 && keylen != 0 && bodylen >= (uint32_t)(keylen + 8)) {
            bin_read_key(c, bin_reading_set_header, 8);
        } else {
            protocol_error = 1;
        }

        break;
    case PROTOCOL_BINARY_CMD_APPEND:
    case PROTOCOL_BINARY_CMD_PREPEND:
        if (keylen > 0 && extlen == 0) {
            bin_read_key(c, bin_reading_set_header, 0);
        } else {
            protocol_error = 1;
        }
        break;

    case PROTOCOL_BINARY_CMD_SASL_AUTH:
    case PROTOCOL_BINARY_CMD_SASL_STEP:
        if (extlen == 0 && keylen != 0) {
            bin_read_key(c, bin_reading_sasl_auth, 0);
        } else {
            protocol_error = 1;
        }
        break;

    default:
        if (settings.engine.v1->unknown_command == NULL) {
            write_bin_packet(c, PROTOCOL_BINARY_RESPONSE_UNKNOWN_COMMAND,
                             bodylen);
        } else {
            bin_read_chunk(c, bin_reading_packet, c->binary_header.request.bodylen);
        }
    }

    if (protocol_error) {
        handle_binary_protocol_error(c);
    }
}

static void process_bin_update(conn *c) {
    char *key;
    uint16_t nkey;
    uint32_t vlen;
    item *it;
    protocol_binary_request_set* req = binary_get_request(c);
    ENGINE_ERROR_CODE ret;
    item_info_holder info;
    rel_time_t expiration;

    cb_assert(c != NULL);
    memset(&info, 0, sizeof(info));
    info.info.nvalue = 1;
    key = binary_get_key(c);
    nkey = c->binary_header.request.keylen;

    /* fix byteorder in the request */
    req->message.body.flags = req->message.body.flags;
    expiration = ntohl(req->message.body.expiration);

    vlen = c->binary_header.request.bodylen - (nkey + c->binary_header.request.extlen);

    if (settings.verbose > 1) {
        size_t nw;
        char buffer[1024];
        const char *prefix;
        if (c->cmd == PROTOCOL_BINARY_CMD_ADD) {
            prefix = "ADD";
        } else if (c->cmd == PROTOCOL_BINARY_CMD_SET) {
            prefix = "SET";
        } else {
            prefix = "REPLACE";
        }

        nw = key_to_printable_buffer(buffer, sizeof(buffer), c->sfd, true,
                                     prefix, key, nkey);

        if (nw != -1) {
            if (snprintf(buffer + nw, sizeof(buffer) - nw,
                         " Value len is %d\n", vlen)) {
                settings.extensions.logger->log(EXTENSION_LOG_DEBUG, c, "%s",
                                                buffer);
            }
        }
    }

    if (settings.detail_enabled) {
        stats_prefix_record_set(key, nkey);
    }

    ret = c->aiostat;
    c->aiostat = ENGINE_SUCCESS;
    c->ewouldblock = false;

    if (ret == ENGINE_SUCCESS) {
        ret = settings.engine.v1->allocate(settings.engine.v0, c,
                                           &it, key, nkey,
                                           vlen,
                                           req->message.body.flags,
                                           expiration,
                                           c->binary_header.request.datatype);
        if (ret == ENGINE_SUCCESS && !settings.engine.v1->get_item_info(settings.engine.v0,
                                                                        c, it,
                                                                        (void*)&info)) {
            settings.engine.v1->release(settings.engine.v0, c, it);
            write_bin_packet(c, PROTOCOL_BINARY_RESPONSE_EINTERNAL, 0);
            return;
        }
    }

    switch (ret) {
    case ENGINE_SUCCESS:
        item_set_cas(c, it, c->binary_header.request.cas);

        switch (c->cmd) {
        case PROTOCOL_BINARY_CMD_ADD:
            c->store_op = OPERATION_ADD;
            break;
        case PROTOCOL_BINARY_CMD_SET:
            if (c->binary_header.request.cas != 0) {
                c->store_op = OPERATION_CAS;
            } else {
                c->store_op = OPERATION_SET;
            }
            break;
        case PROTOCOL_BINARY_CMD_REPLACE:
            if (c->binary_header.request.cas != 0) {
                c->store_op = OPERATION_CAS;
            } else {
                c->store_op = OPERATION_REPLACE;
            }
            break;
        default:
            cb_assert(0);
        }

        c->item = it;
        c->ritem = info.info.value[0].iov_base;
        c->rlbytes = vlen;
        conn_set_state(c, conn_nread);
        c->substate = bin_read_set_value;
        break;
    case ENGINE_EWOULDBLOCK:
        c->ewouldblock = true;
        break;
    case ENGINE_DISCONNECT:
        c->state = conn_closing;
        break;
    default:
        if (ret == ENGINE_E2BIG) {
            write_bin_packet(c, PROTOCOL_BINARY_RESPONSE_E2BIG, vlen);
        } else {
            write_bin_packet(c, PROTOCOL_BINARY_RESPONSE_ENOMEM, vlen);
        }

        /* swallow the data line */
        c->write_and_go = conn_swallow;
    }
}

static void process_bin_append_prepend(conn *c) {
    ENGINE_ERROR_CODE ret;
    char *key;
    int nkey;
    int vlen;
    item *it;
    item_info_holder info;
    memset(&info, 0, sizeof(info));
    info.info.nvalue = 1;

    cb_assert(c != NULL);

    key = binary_get_key(c);
    nkey = c->binary_header.request.keylen;
    vlen = c->binary_header.request.bodylen - nkey;

    if (settings.verbose > 1) {
        settings.extensions.logger->log(EXTENSION_LOG_DEBUG, c,
                                        "Value len is %d\n", vlen);
    }

    if (settings.detail_enabled) {
        stats_prefix_record_set(key, nkey);
    }

    ret = c->aiostat;
    c->aiostat = ENGINE_SUCCESS;
    c->ewouldblock = false;

    if (ret == ENGINE_SUCCESS) {
        ret = settings.engine.v1->allocate(settings.engine.v0, c,
                                           &it, key, nkey,
                                           vlen, 0, 0,
                                           c->binary_header.request.datatype);
        if (ret == ENGINE_SUCCESS && !settings.engine.v1->get_item_info(settings.engine.v0,
                                                                        c, it,
                                                                        (void*)&info)) {
            settings.engine.v1->release(settings.engine.v0, c, it);
            write_bin_packet(c, PROTOCOL_BINARY_RESPONSE_EINTERNAL, 0);
            return;
        }
    }

    switch (ret) {
    case ENGINE_SUCCESS:
        item_set_cas(c, it, c->binary_header.request.cas);

        switch (c->cmd) {
        case PROTOCOL_BINARY_CMD_APPEND:
            c->store_op = OPERATION_APPEND;
            break;
        case PROTOCOL_BINARY_CMD_PREPEND:
            c->store_op = OPERATION_PREPEND;
            break;
        default:
            cb_assert(0);
        }

        c->item = it;
        c->ritem = info.info.value[0].iov_base;
        c->rlbytes = vlen;
        conn_set_state(c, conn_nread);
        c->substate = bin_read_set_value;
        break;
    case ENGINE_EWOULDBLOCK:
        c->ewouldblock = true;
        break;
    case ENGINE_DISCONNECT:
        c->state = conn_closing;
        break;
    default:
        if (ret == ENGINE_E2BIG) {
            write_bin_packet(c, PROTOCOL_BINARY_RESPONSE_E2BIG, vlen);
        } else {
            write_bin_packet(c, PROTOCOL_BINARY_RESPONSE_ENOMEM, vlen);
        }
        /* swallow the data line */
        c->write_and_go = conn_swallow;
    }
}

static void process_bin_delete(conn *c) {
    ENGINE_ERROR_CODE ret;
    protocol_binary_request_delete* req = binary_get_request(c);
    char* key = binary_get_key(c);
    size_t nkey = c->binary_header.request.keylen;
    uint64_t cas = ntohll(req->message.header.request.cas);
    item_info_holder info;
    memset(&info, 0, sizeof(info));

    info.info.nvalue = 1;

    cb_assert(c != NULL);

    if (settings.verbose > 1) {
        char buffer[1024];
        if (key_to_printable_buffer(buffer, sizeof(buffer), c->sfd, true,
                                    "DELETE", key, nkey) != -1) {
            settings.extensions.logger->log(EXTENSION_LOG_DEBUG, c, "%s\n",
                                            buffer);
        }
    }

    ret = c->aiostat;
    c->aiostat = ENGINE_SUCCESS;
    c->ewouldblock = false;

    if (ret == ENGINE_SUCCESS) {
        if (settings.detail_enabled) {
            stats_prefix_record_delete(key, nkey);
        }
        ret = settings.engine.v1->remove(settings.engine.v0, c, key, nkey,
                                         &cas, c->binary_header.request.vbucket);
    }

    /* For some reason the SLAB_INCR tries to access this... */
    switch (ret) {
    case ENGINE_SUCCESS:
        c->cas = cas;
        write_bin_response(c, NULL, 0, 0, 0);
        SLAB_INCR(c, delete_hits, key, nkey);
        break;
    case ENGINE_KEY_EEXISTS:
        write_bin_packet(c, PROTOCOL_BINARY_RESPONSE_KEY_EEXISTS, 0);
        break;
    case ENGINE_KEY_ENOENT:
        write_bin_packet(c, PROTOCOL_BINARY_RESPONSE_KEY_ENOENT, 0);
        STATS_INCR(c, delete_misses, key, nkey);
        break;
    case ENGINE_NOT_MY_VBUCKET:
        write_bin_packet(c, PROTOCOL_BINARY_RESPONSE_NOT_MY_VBUCKET, 0);
        break;
    case ENGINE_TMPFAIL:
        write_bin_packet(c, PROTOCOL_BINARY_RESPONSE_ETMPFAIL, 0);
        break;
    case ENGINE_EWOULDBLOCK:
        c->ewouldblock = true;
        break;
    default:
        write_bin_packet(c, PROTOCOL_BINARY_RESPONSE_EINVAL, 0);
    }
}

static void complete_nread(conn *c) {
    cb_assert(c != NULL);
    cb_assert(c->cmd >= 0);

    switch(c->substate) {
    case bin_reading_set_header:
        if (c->cmd == PROTOCOL_BINARY_CMD_APPEND ||
                c->cmd == PROTOCOL_BINARY_CMD_PREPEND) {
            process_bin_append_prepend(c);
        } else {
            process_bin_update(c);
        }
        break;
    case bin_read_set_value:
        complete_update_bin(c);
        break;
    case bin_reading_sasl_auth:
        process_bin_sasl_auth(c);
        break;
    case bin_reading_sasl_auth_data:
        process_bin_complete_sasl_auth(c);
        break;
    case bin_reading_packet:
        if (c->binary_header.request.magic == PROTOCOL_BINARY_RES) {
            RESPONSE_HANDLER handler;
            handler = response_handlers[c->binary_header.request.opcode];
            if (handler) {
                handler(c);
            } else {
                settings.extensions.logger->log(EXTENSION_LOG_INFO, c,
                       "%d: ERROR: Unsupported response packet received: %u\n",
                        c->sfd, (unsigned int)c->binary_header.request.opcode);
                conn_set_state(c, conn_closing);
            }
        } else {
            process_bin_packet(c);
        }
        break;
    default:
        settings.extensions.logger->log(EXTENSION_LOG_WARNING, c,
                "Not handling substate %d\n", c->substate);
        abort();
    }
}

static void reset_cmd_handler(conn *c) {
    c->sbytes = 0;
    c->cmd = -1;
    c->substate = bin_no_state;
    if(c->item != NULL) {
        settings.engine.v1->release(settings.engine.v0, c, c->item);
        c->item = NULL;
    }

    if (c->read.bytes == 0) {
        /* Make the whole read buffer available. */
        c->read.curr = c->read.buf;
    }

    conn_shrink(c);
    if (c->read.bytes > 0) {
        conn_set_state(c, conn_parse_cmd);
    } else {
        conn_set_state(c, conn_waiting);
    }
}

/* set up a connection to write a buffer then free it, used for stats */
static void write_and_free(conn *c, char *buf, size_t bytes) {
    if (buf) {
        c->write_and_free = buf;
        c->write.curr = buf;
        c->write.bytes = (uint32_t)bytes;
        conn_set_state(c, conn_write);
        c->write_and_go = conn_new_cmd;
    } else {
        conn_set_state(c, conn_closing);
    }
}

void append_stat(const char *name, ADD_STAT add_stats, conn *c,
                 const char *fmt, ...) {
    char val_str[STAT_VAL_LEN];
    int vlen;
    va_list ap;

    cb_assert(name);
    cb_assert(add_stats);
    cb_assert(c);
    cb_assert(fmt);

    va_start(ap, fmt);
    vlen = vsnprintf(val_str, sizeof(val_str) - 1, fmt, ap);
    va_end(ap);

    add_stats(name, (uint16_t)strlen(name), val_str, vlen, c);
}

static void aggregate_callback(void *in, void *out) {
    threadlocal_stats_aggregate(in, out);
}

/* return server specific stats only */
static void server_stats(ADD_STAT add_stats, conn *c, bool aggregate) {
#ifdef WIN32
    long pid = GetCurrentProcessId();
#else
    struct rusage usage;
    long pid = (long)getpid();
#endif
    struct slab_stats slab_stats;
    char stat_key[1024];
    int i;
    struct tap_stats ts;
    rel_time_t now = mc_time_get_current_time();

    struct thread_stats thread_stats;
    threadlocal_stats_clear(&thread_stats);

    if (aggregate && settings.engine.v1->aggregate_stats != NULL) {
        settings.engine.v1->aggregate_stats(settings.engine.v0,
                                            (const void *)c,
                                            aggregate_callback,
                                            &thread_stats);
    } else {
        threadlocal_stats_aggregate(get_independent_stats(c),
                                    &thread_stats);
    }

    slab_stats_aggregate(&thread_stats, &slab_stats);

#ifndef WIN32
    getrusage(RUSAGE_SELF, &usage);
#endif

    STATS_LOCK();

    APPEND_STAT("pid", "%lu", pid);
    APPEND_STAT("uptime", "%u", now);
    APPEND_STAT("time", "%ld", mc_time_convert_to_abs_time(now));
    APPEND_STAT("version", "%s", get_server_version());
    APPEND_STAT("memcached_version", "%s", MEMCACHED_VERSION);
    APPEND_STAT("libevent", "%s", event_get_version());
    APPEND_STAT("pointer_size", "%d", (int)(8 * sizeof(void *)));

#ifndef WIN32
    append_stat("rusage_user", add_stats, c, "%ld.%06ld",
                (long)usage.ru_utime.tv_sec,
                (long)usage.ru_utime.tv_usec);
    append_stat("rusage_system", add_stats, c, "%ld.%06ld",
                (long)usage.ru_stime.tv_sec,
                (long)usage.ru_stime.tv_usec);
#endif

    APPEND_STAT("daemon_connections", "%u", stats.daemon_conns);
    APPEND_STAT("curr_connections", "%u", stats.curr_conns);
    for (i = 0; i < settings.num_interfaces; ++i) {
        sprintf(stat_key, "%s", "max_conns_on_port_");
        sprintf(stat_key + strlen(stat_key), "%d", stats.listening_ports[i].port);
        APPEND_STAT(stat_key, "%d", stats.listening_ports[i].maxconns);
        sprintf(stat_key, "%s", "curr_conns_on_port_");
        sprintf(stat_key + strlen(stat_key), "%d", stats.listening_ports[i].port);
        APPEND_STAT(stat_key, "%d", stats.listening_ports[i].curr_conns);
    }
    APPEND_STAT("total_connections", "%u", stats.total_conns);
    APPEND_STAT("connection_structures", "%u", stats.conn_structs);
    APPEND_STAT("cmd_get", "%"PRIu64, thread_stats.cmd_get);
    APPEND_STAT("cmd_set", "%"PRIu64, slab_stats.cmd_set);
    APPEND_STAT("cmd_flush", "%"PRIu64, thread_stats.cmd_flush);
    APPEND_STAT("auth_cmds", "%"PRIu64, thread_stats.auth_cmds);
    APPEND_STAT("auth_errors", "%"PRIu64, thread_stats.auth_errors);
    APPEND_STAT("get_hits", "%"PRIu64, slab_stats.get_hits);
    APPEND_STAT("get_misses", "%"PRIu64, thread_stats.get_misses);
    APPEND_STAT("delete_misses", "%"PRIu64, thread_stats.delete_misses);
    APPEND_STAT("delete_hits", "%"PRIu64, slab_stats.delete_hits);
    APPEND_STAT("incr_misses", "%"PRIu64, thread_stats.incr_misses);
    APPEND_STAT("incr_hits", "%"PRIu64, thread_stats.incr_hits);
    APPEND_STAT("decr_misses", "%"PRIu64, thread_stats.decr_misses);
    APPEND_STAT("decr_hits", "%"PRIu64, thread_stats.decr_hits);
    APPEND_STAT("cas_misses", "%"PRIu64, thread_stats.cas_misses);
    APPEND_STAT("cas_hits", "%"PRIu64, slab_stats.cas_hits);
    APPEND_STAT("cas_badval", "%"PRIu64, slab_stats.cas_badval);
    APPEND_STAT("bytes_read", "%"PRIu64, thread_stats.bytes_read);
    APPEND_STAT("bytes_written", "%"PRIu64, thread_stats.bytes_written);
    APPEND_STAT("accepting_conns", "%u",  is_listen_disabled() ? 0 : 1);
    APPEND_STAT("listen_disabled_num", "%"PRIu64, get_listen_disabled_num());
    APPEND_STAT("rejected_conns", "%" PRIu64, (uint64_t)stats.rejected_conns);
    APPEND_STAT("threads", "%d", settings.num_threads);
    APPEND_STAT("conn_yields", "%" PRIu64, (uint64_t)thread_stats.conn_yields);
    APPEND_STAT("rbufs_allocated", "%" PRIu64, (uint64_t)thread_stats.rbufs_allocated);
    APPEND_STAT("rbufs_loaned", "%" PRIu64, (uint64_t)thread_stats.rbufs_loaned);
    APPEND_STAT("rbufs_existing", "%" PRIu64, (uint64_t)thread_stats.rbufs_existing);
    APPEND_STAT("wbufs_allocated", "%" PRIu64, (uint64_t)thread_stats.wbufs_allocated);
    APPEND_STAT("wbufs_loaned", "%" PRIu64, (uint64_t)thread_stats.wbufs_loaned);
    APPEND_STAT("iovused_high_watermark", "%" PRIu64, (uint64_t)thread_stats.iovused_high_watermark);
    APPEND_STAT("msgused_high_watermark", "%" PRIu64, (uint64_t)thread_stats.msgused_high_watermark);
    STATS_UNLOCK();

    /*
     * Add tap stats (only if non-zero)
     */
    cb_mutex_enter(&tap_stats.mutex);
    ts = tap_stats;
    cb_mutex_exit(&tap_stats.mutex);

    if (ts.sent.connect) {
        APPEND_STAT("tap_connect_sent", "%"PRIu64, ts.sent.connect);
    }
    if (ts.sent.mutation) {
        APPEND_STAT("tap_mutation_sent", "%"PRIu64, ts.sent.mutation);
    }
    if (ts.sent.checkpoint_start) {
        APPEND_STAT("tap_checkpoint_start_sent", "%"PRIu64, ts.sent.checkpoint_start);
    }
    if (ts.sent.checkpoint_end) {
        APPEND_STAT("tap_checkpoint_end_sent", "%"PRIu64, ts.sent.checkpoint_end);
    }
    if (ts.sent.delete) {
        APPEND_STAT("tap_delete_sent", "%"PRIu64, ts.sent.delete);
    }
    if (ts.sent.flush) {
        APPEND_STAT("tap_flush_sent", "%"PRIu64, ts.sent.flush);
    }
    if (ts.sent.opaque) {
        APPEND_STAT("tap_opaque_sent", "%"PRIu64, ts.sent.opaque);
    }
    if (ts.sent.vbucket_set) {
        APPEND_STAT("tap_vbucket_set_sent", "%"PRIu64,
                    ts.sent.vbucket_set);
    }
    if (ts.received.connect) {
        APPEND_STAT("tap_connect_received", "%"PRIu64, ts.received.connect);
    }
    if (ts.received.mutation) {
        APPEND_STAT("tap_mutation_received", "%"PRIu64, ts.received.mutation);
    }
    if (ts.received.checkpoint_start) {
        APPEND_STAT("tap_checkpoint_start_received", "%"PRIu64, ts.received.checkpoint_start);
    }
    if (ts.received.checkpoint_end) {
        APPEND_STAT("tap_checkpoint_end_received", "%"PRIu64, ts.received.checkpoint_end);
    }
    if (ts.received.delete) {
        APPEND_STAT("tap_delete_received", "%"PRIu64, ts.received.delete);
    }
    if (ts.received.flush) {
        APPEND_STAT("tap_flush_received", "%"PRIu64, ts.received.flush);
    }
    if (ts.received.opaque) {
        APPEND_STAT("tap_opaque_received", "%"PRIu64, ts.received.opaque);
    }
    if (ts.received.vbucket_set) {
        APPEND_STAT("tap_vbucket_set_received", "%"PRIu64,
                    ts.received.vbucket_set);
    }
}

static void process_stat_settings(ADD_STAT add_stats, void *c) {
    int ii;
    cb_assert(add_stats);
    APPEND_STAT("maxconns", "%d", settings.maxconns);

    for (ii = 0; ii < settings.num_interfaces; ++ii) {
        char interface[1024];
        int offset;
        if (settings.interfaces[ii].host == NULL) {
            offset = sprintf(interface, "interface-*:%u", settings.interfaces[ii].port);
        } else {
            offset = snprintf(interface, sizeof(interface), "interface-%s:%u",
                              settings.interfaces[ii].host,
                              settings.interfaces[ii].port);
        }

        snprintf(interface + offset, sizeof(interface) - offset, "-maxconn");
        APPEND_STAT(interface, "%u", settings.interfaces[ii].maxconn);
        snprintf(interface + offset, sizeof(interface) - offset, "-backlog");
        APPEND_STAT(interface, "%u", settings.interfaces[ii].backlog);
        snprintf(interface + offset, sizeof(interface) - offset, "-ipv4");
        APPEND_STAT(interface, "%s", settings.interfaces[ii].ipv4 ?
                    "true" : "false");
        snprintf(interface + offset, sizeof(interface) - offset, "-ipv6");
        APPEND_STAT(interface, "%s", settings.interfaces[ii].ipv6 ?
                    "true" : "false");

        snprintf(interface + offset, sizeof(interface) - offset,
                 "-tcp_nodelay");
        APPEND_STAT(interface, "%s", settings.interfaces[ii].tcp_nodelay ?
                    "true" : "false");

        if (settings.interfaces[ii].ssl.key) {
            snprintf(interface + offset, sizeof(interface) - offset,
                     "-ssl-pkey");
            APPEND_STAT(interface, "%s", settings.interfaces[ii].ssl.key);
            snprintf(interface + offset, sizeof(interface) - offset,
                     "-ssl-cert");
            APPEND_STAT(interface, "%s", settings.interfaces[ii].ssl.cert);
        } else {
            snprintf(interface + offset, sizeof(interface) - offset,
                     "-ssl");
            APPEND_STAT(interface, "%s", "false");
        }
    }

    APPEND_STAT("verbosity", "%d", settings.verbose);
    APPEND_STAT("num_threads", "%d", settings.num_threads);
    APPEND_STAT("stat_key_prefix", "%c", settings.prefix_delimiter);
    APPEND_STAT("detail_enabled", "%s",
                settings.detail_enabled ? "yes" : "no");
    APPEND_STAT("allow_detailed", "%s",
                settings.allow_detailed ? "yes" : "no");
    APPEND_STAT("reqs_per_event", "%d", settings.reqs_per_event);
    APPEND_STAT("reqs_per_tap_event", "%d", settings.reqs_per_tap_event);
    APPEND_STAT("auth_enabled_sasl", "%s", "yes");

    APPEND_STAT("auth_sasl_engine", "%s", "cbsasl");
    APPEND_STAT("auth_required_sasl", "%s", settings.require_sasl ? "yes" : "no");
    {
        EXTENSION_DAEMON_DESCRIPTOR *ptr;
        for (ptr = settings.extensions.daemons; ptr != NULL; ptr = ptr->next) {
            APPEND_STAT("extension", "%s", ptr->get_name());
        }
    }

    APPEND_STAT("logger", "%s", settings.extensions.logger->get_name());
    {
        EXTENSION_BINARY_PROTOCOL_DESCRIPTOR *ptr;
        for (ptr = settings.extensions.binary; ptr != NULL; ptr = ptr->next) {
            APPEND_STAT("binary_extension", "%s", ptr->get_name());
        }
    }

    if (settings.config) {
        add_stats("config", (uint16_t)strlen("config"),
                  settings.config, strlen(settings.config), c);
    }
}

/*
 * if we have a complete line in the buffer, process it.
 */
static int try_read_command(conn *c) {
    cb_assert(c != NULL);
    cb_assert(c->read.curr <= (c->read.buf + c->read.size));
    cb_assert(c->read.bytes > 0);

    /* Do we have the complete packet header? */
    if (c->read.bytes < sizeof(c->binary_header)) {
        /* need more data! */
        return 0;
    } else {
#ifdef NEED_ALIGN
        if (((long)(c->read.curr)) % 8 != 0) {
            /* must realign input buffer */
            memmove(c->read.buf, c->read.curr, c->read.bytes);
            c->read.curr = c->read.buf;
            if (settings.verbose > 1) {
                settings.extensions.logger->log(EXTENSION_LOG_DEBUG, c,
                                                "%d: Realign input buffer\n", c->sfd);
            }
        }
#endif
        protocol_binary_request_header* req;
        req = (protocol_binary_request_header*)c->read.curr;

        if (settings.verbose > 1) {
            /* Dump the packet before we convert it to host order */
            char buffer[1024];
            ssize_t nw;
            nw = bytes_to_output_string(buffer, sizeof(buffer), c->sfd,
                                        true, "Read binary protocol data:",
                                        (const char*)req->bytes,
                                        sizeof(req->bytes));
            if (nw != -1) {
                settings.extensions.logger->log(EXTENSION_LOG_DEBUG, c,
                                                "%s", buffer);
            }
        }

        c->binary_header = *req;
        c->binary_header.request.keylen = ntohs(req->request.keylen);
        c->binary_header.request.bodylen = ntohl(req->request.bodylen);
        c->binary_header.request.vbucket = ntohs(req->request.vbucket);
        c->binary_header.request.cas = ntohll(req->request.cas);

        if (c->binary_header.request.magic != PROTOCOL_BINARY_REQ &&
            !(c->binary_header.request.magic == PROTOCOL_BINARY_RES &&
              response_handlers[c->binary_header.request.opcode])) {
            if (settings.verbose) {
                if (c->binary_header.request.magic != PROTOCOL_BINARY_RES) {
                    settings.extensions.logger->log(EXTENSION_LOG_INFO, c,
                                                    "%d: Invalid magic:  %x\n",
                                                    c->sfd,
                                                    c->binary_header.request.magic);
                } else {
                    settings.extensions.logger->log(EXTENSION_LOG_INFO, c,
                                                    "%d: ERROR: Unsupported response packet received: %u\n",
                                                    c->sfd, (unsigned int)c->binary_header.request.opcode);

                }
            }
            conn_set_state(c, conn_closing);
            return -1;
        }

        c->msgcurr = 0;
        c->msgused = 0;
        c->iovused = 0;
        if (add_msghdr(c) != 0) {
            conn_set_state(c, conn_closing);
            return -1;
        }

        c->cmd = c->binary_header.request.opcode;
        c->keylen = c->binary_header.request.keylen;
        c->opaque = c->binary_header.request.opaque;
        /* clear the returned cas value */
        c->cas = 0;

        dispatch_bin_command(c);

        c->read.bytes -= sizeof(c->binary_header);
        c->read.curr += sizeof(c->binary_header);
    }

    return 1;
}

static void drain_bio_send_pipe(conn *c) {
    int n;
    bool stop = false;

    do {
        if (c->ssl.out.current < c->ssl.out.total) {
#ifdef WIN32
            DWORD error;
#else
            int error;
#endif
            n = send(c->sfd, c->ssl.out.buffer + c->ssl.out.current,
                     c->ssl.out.total - c->ssl.out.current, 0);
            if (n > 0) {
                c->ssl.out.current += n;
                if (c->ssl.out.current == c->ssl.out.total) {
                    c->ssl.out.current = c->ssl.out.total = 0;
                }
            } else {
                if (n == -1) {
#ifdef WIN32
                    error = WSAGetLastError();
#else
                    error = errno;
#endif
                    if (!is_blocking(error)) {
                        c->ssl.error = true;
                    }
                }
                return ;
            }
        }

        if (c->ssl.out.total == 0) {
            n = BIO_read(c->ssl.network, c->ssl.out.buffer, c->ssl.out.buffsz);
            if (n > 0) {
                c->ssl.out.total = n;
            } else {
                stop = true;
            }
        }
    } while (!stop);
}

static void drain_bio_recv_pipe(conn *c) {
    int n;
    bool stop = false;

    stop = false;
    do {
        if (c->ssl.in.current < c->ssl.in.total) {
            n = BIO_write(c->ssl.network, c->ssl.in.buffer + c->ssl.in.current,
                          c->ssl.in.total - c->ssl.in.current);
            if (n > 0) {
                c->ssl.in.current += n;
                if (c->ssl.in.current == c->ssl.in.total) {
                    c->ssl.in.current = c->ssl.in.total = 0;
                }
            } else {
                /* Our input BIO is full, no need to grab more data from
                 * the network at this time..
                 */
                return ;
            }
        }

        if (c->ssl.in.total < c->ssl.in.buffsz) {
#ifdef WIN32
            DWORD error;
#else
            int error;
#endif
            n = recv(c->sfd, c->ssl.in.buffer + c->ssl.in.total,
                     c->ssl.in.buffsz - c->ssl.in.total, 0);
            if (n > 0) {
                c->ssl.in.total += n;
            } else {
                stop = true;
                if (n == 0) {
                    c->ssl.error = true; /* read end shutdown */
                } else {
#ifdef WIN32
                    error = WSAGetLastError();
#else
                    error = errno;
#endif
                    if (!is_blocking(error)) {
                        c->ssl.error = true;
                    }
                }
            }
        }
    } while (!stop);
}

static int do_ssl_pre_connection(conn *c) {
    int r = SSL_accept(c->ssl.client);
    if (r == 1) {
        drain_bio_send_pipe(c);
        c->ssl.connected = true;
    } else {
        if (SSL_get_error(c->ssl.client, r) == SSL_ERROR_WANT_READ) {
            drain_bio_send_pipe(c);
            set_ewouldblock();
            return -1;
        } else {
            char *errmsg = malloc(8*1024);
            if (errmsg) {
                int offset = sprintf(errmsg,
                                     "SSL_accept() returned %d with error %d\n",
                                     r, SSL_get_error(c->ssl.client, r));

                ERR_error_string_n(ERR_get_error(), errmsg + offset,
                                   8192 - offset);

                settings.extensions.logger->log(EXTENSION_LOG_WARNING, c,
                                                "%d: ERROR: %s",
                                                c->sfd, errmsg);
                free(errmsg);
            }
            set_econnreset();
            return -1;
        }
    }

    return 0;
}

static int do_ssl_read(conn *c, char *dest, size_t nbytes) {
    int ret = 0;

    while (ret < nbytes) {
        int n;
        drain_bio_recv_pipe(c);
        if (c->ssl.error) {
            set_econnreset();
            return -1;
        }
        n = SSL_read(c->ssl.client, dest + ret, nbytes - ret);
        if (n > 0) {
            ret += n;
        } else {
            /* n < 0 and n == 0 require a check of SSL error*/
            int error = SSL_get_error(c->ssl.client, n);

            switch (error) {
            case SSL_ERROR_WANT_READ:
                /*
                 * Drain the buffers and retry if we've got data in
                 * our input buffers
                 */
                if (c->ssl.in.current < c->ssl.in.total) {
                    /* our recv buf has data feed the BIO */
                    drain_bio_recv_pipe(c);
                } else if (ret > 0) {
                    /* nothing in our recv buf, return what we have */
                    return ret;
                } else {
                    set_ewouldblock();
                    return -1;
                }
                break;

            default:
                /*
                 * @todo I don't know how to gracefully recover from this
                 * let's just shut down the connection
                 */
                settings.extensions.logger->log(EXTENSION_LOG_WARNING, c,
                                                "%d: ERROR: SSL_read returned -1 with error %d",
                                                c->sfd, error);
                set_econnreset();
                return -1;
            }
        }
    }

    return ret;
}

static int do_data_recv(conn *c, void *dest, size_t nbytes) {
    int res;
    if (c->ssl.enabled) {
        drain_bio_recv_pipe(c);

        if (!c->ssl.connected) {
            res = do_ssl_pre_connection(c);
            if (res == -1) {
                return -1;
            }
        }

        /* The SSL negotiation might be complete at this time */
        if (c->ssl.connected) {
            res = do_ssl_read(c, dest, nbytes);
        }
    } else {
        res = recv(c->sfd, dest, nbytes, 0);
    }

    return res;
}

static int do_ssl_write(conn *c, char *dest, size_t nbytes) {
    int ret = 0;

    int chunksize = settings.bio_drain_buffer_sz;

    while (ret < nbytes) {
        int n;
        int chunk;

        drain_bio_send_pipe(c);
        if (c->ssl.error) {
            set_econnreset();
            return -1;
        }

        chunk = nbytes - ret;
        if (chunk > chunksize) {
            chunk = chunksize;
        }

        n = SSL_write(c->ssl.client, dest + ret, chunk);
        if (n > 0) {
            ret += n;
        } else {
            if (ret > 0) {
                /* We've sent some data.. let the caller have them */
                return ret;
            }

            if (n < 0) {
                int error = SSL_get_error(c->ssl.client, n);
                switch (error) {
                case SSL_ERROR_WANT_WRITE:
                    set_ewouldblock();
                    return -1;

                default:
                    /*
                     * @todo I don't know how to gracefully recover from this
                     * let's just shut down the connection
                     */
                    settings.extensions.logger->log(EXTENSION_LOG_WARNING, c,
                                                    "%d: ERROR: SSL_write returned -1 with error %d",
                                                    c->sfd, error);
                    set_econnreset();
                    return -1;
                }
            }
        }
    }

    return ret;
}


static int do_data_sendmsg(conn *c, struct msghdr *m) {
    int res;
    if (c->ssl.enabled) {
        int ii;
        res = 0;
        for (ii = 0; ii < m->msg_iovlen; ++ii) {
            int n = do_ssl_write(c,
                                 m->msg_iov[ii].iov_base,
                                 m->msg_iov[ii].iov_len);
            if (n > 0) {
                res += n;
            } else {
                return res > 0 ? res : -1;
            }
        }

        /* @todo figure out how to drain the rest of the data if we
         * failed to send all of it...
         */
        drain_bio_send_pipe(c);
        return res;
    } else {
        res = sendmsg(c->sfd, m, 0);
    }

    return res;
}

/*
 * read from network as much as we can, handle buffer overflow and connection
 * close.
 * before reading, move the remaining incomplete fragment of a command
 * (if any) to the beginning of the buffer.
 *
 * To protect us from someone flooding a connection with bogus data causing
 * the connection to eat up all available memory, break out and start looking
 * at the data I've got after a number of reallocs...
 *
 * @return enum try_read_result
 */
static enum try_read_result try_read_network(conn *c) {
    enum try_read_result gotdata = READ_NO_DATA_RECEIVED;
    int res;
    int num_allocs = 0;
    cb_assert(c != NULL);

    if (c->read.curr != c->read.buf) {
        if (c->read.bytes != 0) /* otherwise there's nothing to copy */
            memmove(c->read.buf, c->read.curr, c->read.bytes);
        c->read.curr = c->read.buf;
    }

    while (1) {
        int avail;
#ifdef WIN32
        DWORD error;
#else
        int error;
#endif

        if (c->read.bytes >= c->read.size) {
            char *new_rbuf;

            if (num_allocs == 4) {
                return gotdata;
            }
            ++num_allocs;
            new_rbuf = realloc(c->read.buf, c->read.size * 2);
            if (!new_rbuf) {
                if (settings.verbose > 0) {
                    settings.extensions.logger->log(EXTENSION_LOG_INFO, c,
                                                    "Couldn't realloc input buffer\n");
                }
                c->read.bytes = 0; /* ignore what we read */
                conn_set_state(c, conn_closing);
                return READ_MEMORY_ERROR;
            }
            c->read.curr = c->read.buf = new_rbuf;
            c->read.size *= 2;
        }

        avail = c->read.size - c->read.bytes;
        res = do_data_recv(c, c->read.buf + c->read.bytes, avail);
        if (res > 0) {
            STATS_ADD(c, bytes_read, res);
            gotdata = READ_DATA_RECEIVED;
            c->read.bytes += res;
            if (res == avail) {
                continue;
            } else {
                break;
            }
        }
        if (res == 0) {
            return READ_ERROR;
        }
        if (res == -1) {
#ifdef WIN32
            error = WSAGetLastError();
#else
            error = errno;
#endif

            if (is_blocking(error)) {
                break;
            }
            settings.extensions.logger->log(EXTENSION_LOG_WARNING, c,
                                            "%d Closing connection due to read error: %s",
                                            c->sfd,
                                            strerror(errno));
            return READ_ERROR;
        }
    }
    return gotdata;
}

bool register_event(conn *c, struct timeval *timeout) {
    cb_assert(!c->registered_in_libevent);
    cb_assert(c->sfd != INVALID_SOCKET);

    if (event_add(&c->event, timeout) == -1) {
        log_system_error(EXTENSION_LOG_WARNING,
                         NULL,
                         "Failed to add connection to libevent: %s");
        return false;
    }

    c->registered_in_libevent = true;

    return true;
}

bool unregister_event(conn *c) {
    cb_assert(c->registered_in_libevent);
    cb_assert(c->sfd != INVALID_SOCKET);

    if (event_del(&c->event) == -1) {
        return false;
    }

    c->registered_in_libevent = false;

    return true;
}

bool update_event(conn *c, const int new_flags) {
    struct event_base *base;

    cb_assert(c != NULL);
    base = c->event.ev_base;

    if (c->ssl.enabled && c->ssl.connected && (new_flags & EV_READ)) {
        /*
         * If we want more data and we have SSL, that data might be inside
         * SSL's internal buffers rather than inside the socket buffer. In
         * that case signal an EV_READ event without actually polling the
         * socket.
         */
        char dummy;
        /* SSL_pending() will not work here despite the name */
        int rv = SSL_peek(c->ssl.client, &dummy, 1);
        if (rv > 0) {
            /* signal a call to the handler */
            event_active(&c->event, EV_READ, 0);
            return true;
        }
    }

    if (c->ev_flags == new_flags) {
        return true;
    }

    settings.extensions.logger->log(EXTENSION_LOG_DEBUG, NULL,
                                    "Updated event for %d to read=%s, write=%s\n",
                                    c->sfd, (new_flags & EV_READ ? "yes" : "no"),
                                    (new_flags & EV_WRITE ? "yes" : "no"));

    if (!unregister_event(c)) {
        return false;
    }

    event_set(&c->event, c->sfd, new_flags, event_handler, (void *)c);
    event_base_set(base, &c->event);
    c->ev_flags = new_flags;

    return register_event(c, NULL);
}

/*
 * Transmit the next chunk of data from our list of msgbuf structures.
 *
 * Returns:
 *   TRANSMIT_COMPLETE   All done writing.
 *   TRANSMIT_INCOMPLETE More data remaining to write.
 *   TRANSMIT_SOFT_ERROR Can't write any more right now.
 *   TRANSMIT_HARD_ERROR Can't write (c->state is set to conn_closing)
 */
static enum transmit_result transmit(conn *c) {
    cb_assert(c != NULL);

    while (c->msgcurr < c->msgused &&
           c->msglist[c->msgcurr].msg_iovlen == 0) {
        /* Finished writing the current msg; advance to the next. */
        c->msgcurr++;
    }

    if (c->msgcurr < c->msgused) {
#ifdef WIN32
        DWORD error;
#else
        int error;
#endif
        ssize_t res;
        struct msghdr *m = &c->msglist[c->msgcurr];

        res = do_data_sendmsg(c, m);
#ifdef WIN32
        error = WSAGetLastError();
#else
        error = errno;
#endif
        if (res > 0) {
            STATS_ADD(c, bytes_written, res);

            /* We've written some of the data. Remove the completed
               iovec entries from the list of pending writes. */
            while (m->msg_iovlen > 0 && res >= m->msg_iov->iov_len) {
                res -= (ssize_t)m->msg_iov->iov_len;
                m->msg_iovlen--;
                m->msg_iov++;
            }

            /* Might have written just part of the last iovec entry;
               adjust it so the next write will do the rest. */
            if (res > 0) {
                m->msg_iov->iov_base = (void*)((unsigned char*)m->msg_iov->iov_base + res);
                m->msg_iov->iov_len -= res;
            }
            return TRANSMIT_INCOMPLETE;
        }

        if (res == -1 && is_blocking(error)) {
            if (!update_event(c, EV_WRITE | EV_PERSIST)) {
                if (settings.verbose > 0) {
                    settings.extensions.logger->log(EXTENSION_LOG_DEBUG, c,
                            "Couldn't update event\n");
                }
                conn_set_state(c, conn_closing);
                return TRANSMIT_HARD_ERROR;
            }
            return TRANSMIT_SOFT_ERROR;
        }
        /* if res == 0 or res == -1 and error is not EAGAIN or EWOULDBLOCK,
           we have a real error, on which we close the connection */
        if (settings.verbose > 0) {
            if (res == -1) {
                log_socket_error(EXTENSION_LOG_WARNING, c,
                                 "Failed to write, and not due to blocking: %s");
            } else {
                int ii;
                settings.extensions.logger->log(EXTENSION_LOG_WARNING, c,
                                                "%d - sendmsg returned 0\n",
                                                c->sfd);
                for (ii = 0; ii < m->msg_iovlen; ++ii) {
                    settings.extensions.logger->log(EXTENSION_LOG_WARNING, c,
                                                    "\t%d - %zu\n",
                                                    c->sfd, m->msg_iov[ii].iov_len);
                }

            }
        }

        conn_set_state(c, conn_closing);
        return TRANSMIT_HARD_ERROR;
    } else {
        if (c->ssl.enabled) {
            drain_bio_send_pipe(c);
            if (c->ssl.out.total) {
                if (!update_event(c, EV_WRITE | EV_PERSIST)) {
                    if (settings.verbose > 0) {
                        settings.extensions.logger->log(EXTENSION_LOG_DEBUG, c,
                                                        "Couldn't update event");
                    }
                    conn_set_state(c, conn_closing);
                    return TRANSMIT_HARD_ERROR;
                }
                return TRANSMIT_SOFT_ERROR;
            }
        }

        return TRANSMIT_COMPLETE;
    }
}

bool conn_listening(conn *c)
{
    SOCKET sfd;
    struct sockaddr_storage addr;
    socklen_t addrlen = sizeof(addr);
    int curr_conns;
    int port_conns;
    struct listening_port *port_instance;

    if ((sfd = accept(c->sfd, (struct sockaddr *)&addr, &addrlen)) == -1) {
#ifdef WIN32
        DWORD error = WSAGetLastError();
#else
        int error = errno;
#endif

        if (is_emfile(error)) {
#if defined(WIN32)
            settings.extensions.logger->log(EXTENSION_LOG_WARNING, c,
                                            "Too many open files.");
#else
            struct rlimit limit = {0};
            getrlimit(RLIMIT_NOFILE, &limit);
            settings.extensions.logger->log(EXTENSION_LOG_WARNING, c,
                                            "Too many open files. Current limit: %d\n",
                                            limit.rlim_cur);
#endif
            disable_listen();
        } else if (!is_blocking(error)) {
            log_socket_error(EXTENSION_LOG_WARNING, c,
                             "Failed to accept new client: %s");
        }

        return false;
    }

    STATS_LOCK();
    curr_conns = ++stats.curr_conns;
    port_instance = get_listening_port_instance(c->parent_port);
    cb_assert(port_instance);
    port_conns = ++port_instance->curr_conns;
    STATS_UNLOCK();

    if (curr_conns >= settings.maxconns || port_conns >= port_instance->maxconns) {
        STATS_LOCK();
        ++stats.rejected_conns;
        --port_instance->curr_conns;
        STATS_UNLOCK();

        settings.extensions.logger->log(EXTENSION_LOG_WARNING, c,
            "Too many open connections. Current/Limit for port %d: %d/%d; "
            "total: %d/%d", port_instance->port,
            port_conns, port_instance->maxconns,
            curr_conns, settings.maxconns);

        safe_close(sfd);
        return false;
    }

    if (evutil_make_socket_nonblocking(sfd) == -1) {
        STATS_LOCK();
        --port_instance->curr_conns;
        STATS_UNLOCK();
        safe_close(sfd);
        return false;
    }

    dispatch_conn_new(sfd, c->parent_port, conn_new_cmd, EV_READ | EV_PERSIST,
                      DATA_BUFFER_SIZE);

    return false;
}

/**
 * Ship tap log to the other end. This state differs with all other states
 * in the way that it support full duplex dialog. We're listening to both read
 * and write events from libevent most of the time. If a read event occurs we
 * switch to the conn_read state to read and execute the input message (that would
 * be an ack message from the other side). If a write event occurs we continue to
 * send tap log to the other end.
 * @param c the tap connection to drive
 * @return true if we should continue to process work for this connection, false
 *              if we should start processing events for other connections.
 */
bool conn_ship_log(conn *c) {
    bool cont = false;
    short mask = EV_READ | EV_PERSIST | EV_WRITE;

    if (c->sfd == INVALID_SOCKET) {
        return false;
    }

    if (c->which & EV_READ || c->read.bytes > 0) {
        if (c->read.bytes > 0) {
            if (try_read_command(c) == 0) {
                conn_set_state(c, conn_read);
            }
        } else {
            conn_set_state(c, conn_read);
        }

        /* we're going to process something.. let's proceed */
        cont = true;

        /* We have a finite number of messages in the input queue */
        /* so let's process all of them instead of backing off after */
        /* reading a subset of them. */
        /* Why? Because we've got every time we're calling ship_tap_log */
        /* we try to send a chunk of items.. This means that if we end */
        /* up in a situation where we're receiving a burst of nack messages */
        /* we'll only process a subset of messages in our input queue, */
        /* and it will slowly grow.. */
        c->nevents = settings.reqs_per_tap_event;
    } else if (c->which & EV_WRITE) {
        --c->nevents;
        if (c->nevents >= 0) {
            c->ewouldblock = false;
            if (c->dcp) {
                ship_dcp_log(c);
            } else {
                ship_tap_log(c);
            }
            if (c->ewouldblock) {
                mask = EV_READ | EV_PERSIST;
            } else {
                cont = true;
            }
        }
    }

    if (!update_event(c, mask)) {
        if (settings.verbose > 0) {
            settings.extensions.logger->log(EXTENSION_LOG_INFO,
                                            c, "Couldn't update event\n");
        }
        conn_set_state(c, conn_closing);
    }

    return cont;
}

bool conn_waiting(conn *c) {
    if (!update_event(c, EV_READ | EV_PERSIST)) {
        if (settings.verbose > 0) {
            settings.extensions.logger->log(EXTENSION_LOG_INFO, c,
                                            "Couldn't update event\n");
        }
        conn_set_state(c, conn_closing);
        return true;
    }
    conn_set_state(c, conn_read);
    return false;
}

bool conn_read(conn *c) {
    int res = try_read_network(c);
    switch (res) {
    case READ_NO_DATA_RECEIVED:
        conn_set_state(c, conn_waiting);
        break;
    case READ_DATA_RECEIVED:
        conn_set_state(c, conn_parse_cmd);
        break;
    case READ_ERROR:
        conn_set_state(c, conn_closing);
        break;
    case READ_MEMORY_ERROR: /* Failed to allocate more memory */
        /* State already set by try_read_network */
        break;
    }

    return true;
}

bool conn_parse_cmd(conn *c) {
    if (try_read_command(c) == 0) {
        /* wee need more data! */
        conn_set_state(c, conn_waiting);
    }

    return !c->ewouldblock;
}

bool conn_new_cmd(conn *c) {
    /* Only process nreqs at a time to avoid starving other connections */
    int ssl_peek = 0;
    c->start = 0;
    --c->nevents;
    if (c->nevents >= 0) {
        reset_cmd_handler(c);
    } else {
        /* check ssl for pending data */
        if (c->ssl.enabled) {
            char dummy;
            ssl_peek = SSL_peek(c->ssl.client, &dummy, 1);
        }
        STATS_NOKEY(c, conn_yields);
<<<<<<< HEAD
        if (c->read.bytes > 0) {
=======
        if (c->rbytes > 0 || ssl_peek > 0) {
>>>>>>> 6410c8f7
            /* We have already read in data into the input buffer,
               so libevent will most likely not signal read events
               on the socket (unless more data is available. As a
               hack we should just put in a request to write data,
               because that should be possible ;-)
            */
            if (!update_event(c, EV_WRITE | EV_PERSIST)) {
                if (settings.verbose > 0) {
                    settings.extensions.logger->log(EXTENSION_LOG_INFO,
                                                    c, "Couldn't update event\n");
                }
                conn_set_state(c, conn_closing);
                return true;
            }
        }
        return false;
    }

    return true;
}

bool conn_swallow(conn *c) {
    ssize_t res;
#ifdef WIN32
    DWORD error;
#else
    int error;
#endif
    /* we are reading sbytes and throwing them away */
    if (c->sbytes == 0) {
        conn_set_state(c, conn_new_cmd);
        return true;
    }

    /* first check if we have leftovers in the conn_read buffer */
    if (c->read.bytes > 0) {
        uint32_t tocopy = c->read.bytes > c->sbytes ? c->sbytes : c->read.bytes;
        c->sbytes -= tocopy;
        c->read.curr += tocopy;
        c->read.bytes -= tocopy;
        return true;
    }

    /*  now try reading from the socket */
    res = do_data_recv(c, c->read.buf, c->read.size > c->sbytes ? c->sbytes : c->read.size);
#ifdef WIN32
    error = WSAGetLastError();
#else
    error = errno;
#endif
    if (res > 0) {
        STATS_ADD(c, bytes_read, res);
        c->sbytes -= res;
        return true;
    }
    if (res == 0) { /* end of stream */
        conn_set_state(c, conn_closing);
        return true;
    }
    if (res == -1 && is_blocking(error)) {
        if (!update_event(c, EV_READ | EV_PERSIST)) {
            if (settings.verbose > 0) {
                settings.extensions.logger->log(EXTENSION_LOG_INFO, c,
                                                "Couldn't update event\n");
            }
            conn_set_state(c, conn_closing);
            return true;
        }
        return false;
    }

    /* otherwise we have a real error, on which we close the connection */
    if (!is_closed_conn(error)) {
        char msg[80];
        snprintf(msg, sizeof(msg),
                 "%d Failed to read, and not due to blocking (%%s)",
                 (int)c->sfd);

        log_socket_error(EXTENSION_LOG_INFO, c, msg);
    }

    conn_set_state(c, conn_closing);

    return true;
}

bool conn_nread(conn *c) {
    ssize_t res;
#ifdef WIN32
    DWORD error;
#else
    int error;
#endif

    if (c->rlbytes == 0) {
        bool block = c->ewouldblock = false;
        complete_nread(c);
        if (c->ewouldblock) {
            unregister_event(c);
            block = true;
        }
        return !block;
    }
    /* first check if we have leftovers in the conn_read buffer */
    if (c->read.bytes > 0) {
        uint32_t tocopy = c->read.bytes > c->rlbytes ? c->rlbytes : c->read.bytes;
        if (c->ritem != c->read.curr) {
            memmove(c->ritem, c->read.curr, tocopy);
        }
        c->ritem += tocopy;
        c->rlbytes -= tocopy;
        c->read.curr += tocopy;
        c->read.bytes -= tocopy;
        if (c->rlbytes == 0) {
            return true;
        }
    }

    /*  now try reading from the socket */
    res = do_data_recv(c, c->ritem, c->rlbytes);
#ifdef WIN32
    error = WSAGetLastError();
#else
    error = errno;
#endif
    if (res > 0) {
        STATS_ADD(c, bytes_read, res);
        if (c->read.curr == c->ritem) {
            c->read.curr += res;
        }
        c->ritem += res;
        c->rlbytes -= res;
        return true;
    }
    if (res == 0) { /* end of stream */
        conn_set_state(c, conn_closing);
        return true;
    }

    if (res == -1 && is_blocking(error)) {
        if (!update_event(c, EV_READ | EV_PERSIST)) {
            if (settings.verbose > 0) {
                settings.extensions.logger->log(EXTENSION_LOG_INFO, c,
                                                "Couldn't update event\n");
            }
            conn_set_state(c, conn_closing);
            return true;
        }
        return false;
    }

    /* otherwise we have a real error, on which we close the connection */
    if (!is_closed_conn(error)) {
        settings.extensions.logger->log(EXTENSION_LOG_WARNING, c,
                                        "%d Failed to read, and not due to blocking:\n"
                                        "errno: %d %s \n"
                                        "rcurr=%lx ritem=%lx rbuf=%lx rlbytes=%d rsize=%d\n",
                                        c->sfd, errno, strerror(errno),
                                        (long)c->read.curr, (long)c->ritem, (long)c->read.buf,
                                        (int)c->rlbytes, (int)c->read.size);
    }
    conn_set_state(c, conn_closing);
    return true;
}

bool conn_write(conn *c) {
    /*
     * We want to write out a simple response. If we haven't already,
     * assemble it into a msgbuf list (this will be a single-entry
     * list for TCP).
     */
    if (c->iovused == 0) {
        if (add_iov(c, c->write.curr, c->write.bytes) != 0) {
            if (settings.verbose > 0) {
                settings.extensions.logger->log(EXTENSION_LOG_INFO, c,
                                                "Couldn't build response\n");
            }
            conn_set_state(c, conn_closing);
            return true;
        }
    }

    return conn_mwrite(c);
}

bool conn_mwrite(conn *c) {
    switch (transmit(c)) {
    case TRANSMIT_COMPLETE:
        if (c->state == conn_mwrite) {
            while (c->ileft > 0) {
                item *it = *(c->icurr);
                settings.engine.v1->release(settings.engine.v0, c, it);
                c->icurr++;
                c->ileft--;
            }
            while (c->temp_alloc_left > 0) {
                char *temp_alloc_ = *(c->temp_alloc_curr);
                free(temp_alloc_);
                c->temp_alloc_curr++;
                c->temp_alloc_left--;
            }
            /* XXX:  I don't know why this wasn't the general case */
            conn_set_state(c, c->write_and_go);
        } else if (c->state == conn_write) {
            if (c->write_and_free) {
                free(c->write_and_free);
                c->write_and_free = 0;
            }
            conn_set_state(c, c->write_and_go);
        } else {
            if (settings.verbose > 0) {
                settings.extensions.logger->log(EXTENSION_LOG_INFO, c,
                                                "Unexpected state %d\n", c->state);
            }
            conn_set_state(c, conn_closing);
        }
        break;

    case TRANSMIT_INCOMPLETE:
    case TRANSMIT_HARD_ERROR:
        break;                   /* Continue in state machine. */

    case TRANSMIT_SOFT_ERROR:
        return false;
    }

    return true;
}

bool conn_pending_close(conn *c) {
    cb_assert(c->sfd == INVALID_SOCKET);
    settings.extensions.logger->log(EXTENSION_LOG_DEBUG, c,
                                    "Awaiting clients to release the cookie (pending close for %p)",
                                    (void*)c);
    /*
     * tell the tap connection that we're disconnecting it now,
     * but give it a grace period
     */
    perform_callbacks(ON_DISCONNECT, NULL, c);

    if (c->refcount > 1) {
        return false;
    }

    conn_set_state(c, conn_immediate_close);
    return true;
}

bool conn_immediate_close(conn *c) {
    struct listening_port *port_instance;
    cb_assert(c->sfd == INVALID_SOCKET);
    settings.extensions.logger->log(EXTENSION_LOG_DETAIL, c,
                                    "Releasing connection %p",
                                    c);

    STATS_LOCK();
    port_instance = get_listening_port_instance(c->parent_port);
    cb_assert(port_instance);
    --port_instance->curr_conns;
    STATS_UNLOCK();

    perform_callbacks(ON_DISCONNECT, NULL, c);
    conn_close(c);

    return false;
}

bool conn_closing(conn *c) {
    /* We don't want any network notifications anymore.. */
    unregister_event(c);
    safe_close(c->sfd);
    c->sfd = INVALID_SOCKET;

    if (c->refcount > 1 || c->ewouldblock) {
        conn_set_state(c, conn_pending_close);
    } else {
        conn_set_state(c, conn_immediate_close);
    }
    return true;
}

/** sentinal state used to represent a 'destroyed' connection which will
 *  actually be freed at the end of the event loop. Always returns false.
 */
bool conn_destroyed(conn* c) {
    return false;
}

bool conn_setup_tap_stream(conn *c) {
    process_bin_tap_connect(c);
    return true;
}

bool conn_refresh_cbsasl(conn *c) {
    ENGINE_ERROR_CODE ret = c->aiostat;
    c->aiostat = ENGINE_SUCCESS;
    c->ewouldblock = false;

    cb_assert(ret != ENGINE_EWOULDBLOCK);

    switch (ret) {
    case ENGINE_SUCCESS:
        write_bin_response(c, NULL, 0, 0, 0);
        break;
    case ENGINE_DISCONNECT:
        conn_set_state(c, conn_closing);
        break;
    default:
        write_bin_packet(c, engine_error_2_protocol_error(ret), 0);
    }

    return true;
}

bool conn_refresh_ssl_certs(conn *c) {
    ENGINE_ERROR_CODE ret = c->aiostat;
    c->aiostat = ENGINE_SUCCESS;
    c->ewouldblock = false;

    cb_assert(ret != ENGINE_EWOULDBLOCK);

    switch (ret) {
    case ENGINE_SUCCESS:
        write_bin_response(c, NULL, 0, 0, 0);
        break;
    case ENGINE_DISCONNECT:
        conn_set_state(c, conn_closing);
        break;
    default:
        write_bin_packet(c, engine_error_2_protocol_error(ret), 0);
    }

    return true;
}

void event_handler(evutil_socket_t fd, short which, void *arg) {
    conn *c = arg;
    LIBEVENT_THREAD *thr;

    cb_assert(c != NULL);

    if (memcached_shutdown) {
        event_base_loopbreak(c->event.ev_base);
        return ;
    }

    thr = c->thread;
    if (!is_listen_thread()) {
        cb_assert(thr);
        LOCK_THREAD(thr);
        /*
         * Remove the list from the list of pending io's (in case the
         * object was scheduled to run in the dispatcher before the
         * callback for the worker thread is executed.
         */
        c->thread->pending_io = list_remove(c->thread->pending_io, c);
    }

    c->which = which;

    /* sanity */
    cb_assert(fd == c->sfd);
    perform_callbacks(ON_SWITCH_CONN, c, c);


    c->nevents = settings.reqs_per_event;
    if (c->state == conn_ship_log) {
        c->nevents = settings.reqs_per_tap_event;
    }

    run_event_loop(c);

    if (thr) {
        UNLOCK_THREAD(thr);
    }
}

static void dispatch_event_handler(evutil_socket_t fd, short which, void *arg) {
    char buffer[80];
    ssize_t nr = recv(fd, buffer, sizeof(buffer), 0);

    if (nr != -1 && is_listen_disabled()) {
        bool enable = false;
        cb_mutex_enter(&listen_state.mutex);
        listen_state.count -= nr;
        if (listen_state.count <= 0) {
            enable = true;
            listen_state.disabled = false;
        }
        cb_mutex_exit(&listen_state.mutex);
        if (enable) {
            conn *next;
            for (next = listen_conn; next; next = next->next) {
                int backlog = 1024;
                int ii;
                update_event(next, EV_READ | EV_PERSIST);
                for (ii = 0; ii < settings.num_interfaces; ++ii) {
                    if (next->parent_port == settings.interfaces[ii].port) {
                        backlog = settings.interfaces[ii].backlog;
                        break;
                    }
                }

                if (listen(next->sfd, backlog) != 0) {
                    settings.extensions.logger->log(EXTENSION_LOG_WARNING, NULL,
                                                    "listen() failed",
                                                    strerror(errno));
                }
            }
        }
    }
}

/*
 * Sets a socket's send buffer size to the maximum allowed by the system.
 */
static void maximize_sndbuf(const SOCKET sfd) {
    socklen_t intsize = sizeof(int);
    int last_good = 0;
    int min, max, avg;
    int old_size;

    /* Start with the default size. */
    if (getsockopt(sfd, SOL_SOCKET, SO_SNDBUF, (void *)&old_size, &intsize) != 0) {
        if (settings.verbose > 0) {
            settings.extensions.logger->log(EXTENSION_LOG_WARNING, NULL,
                                            "getsockopt(SO_SNDBUF): %s",
                                            strerror(errno));
        }

        return;
    }

    /* Binary-search for the real maximum. */
    min = old_size;
    max = MAX_SENDBUF_SIZE;

    while (min <= max) {
        avg = ((unsigned int)(min + max)) / 2;
        if (setsockopt(sfd, SOL_SOCKET, SO_SNDBUF, (void *)&avg, intsize) == 0) {
            last_good = avg;
            min = avg + 1;
        } else {
            max = avg - 1;
        }
    }

    if (settings.verbose > 1) {
        settings.extensions.logger->log(EXTENSION_LOG_DEBUG, NULL,
                 "<%d send buffer was %d, now %d\n", sfd, old_size, last_good);
    }
}

static SOCKET new_socket(struct addrinfo *ai) {
    SOCKET sfd;

    sfd = socket(ai->ai_family, ai->ai_socktype, ai->ai_protocol);
    if (sfd == INVALID_SOCKET) {
        return INVALID_SOCKET;
    }

    if (evutil_make_socket_nonblocking(sfd) == -1) {
        safe_close(sfd);
        return INVALID_SOCKET;
    }

    maximize_sndbuf(sfd);

    return sfd;
}

/**
 * Create a socket and bind it to a specific port number
 * @param interface the interface to bind to
 * @param port the port number to bind to
 * @param portnumber_file A filepointer to write the port numbers to
 *        when they are successfully added to the list of ports we
 *        listen on.
 */
static int server_socket(struct interface *interf, FILE *portnumber_file) {
    SOCKET sfd;
    struct linger ling = {0, 0};
    struct addrinfo *ai;
    struct addrinfo *next;
    struct addrinfo hints;
    char port_buf[NI_MAXSERV];
    int error;
    int success = 0;
    int flags =1;
    char *host = NULL;

    memset(&hints, 0, sizeof(hints));
    hints.ai_flags = AI_PASSIVE;
    hints.ai_protocol = IPPROTO_TCP;
    hints.ai_socktype = SOCK_STREAM;

    if (interf->ipv4 && interf->ipv6) {
        hints.ai_family = AF_UNSPEC;
    } else if (interf->ipv4) {
        hints.ai_family = AF_INET;
    } else if (interf->ipv6) {
        hints.ai_family = AF_INET6;
    }

    snprintf(port_buf, sizeof(port_buf), "%u", (unsigned int)interf->port);

    if (interf->host) {
        if (strlen(interf->host) > 0 && strcmp(interf->host, "*") != 0) {
            host = interf->host;
        }
    }
    error = getaddrinfo(host, port_buf, &hints, &ai);
    if (error != 0) {
#ifdef WIN32
        log_errcode_error(EXTENSION_LOG_WARNING, NULL,
                          "getaddrinfo(): %s", error);
#else
        if (error != EAI_SYSTEM) {
            settings.extensions.logger->log(EXTENSION_LOG_WARNING, NULL,
                     "getaddrinfo(): %s", gai_strerror(error));
        } else {
            settings.extensions.logger->log(EXTENSION_LOG_WARNING, NULL,
                     "getaddrinfo(): %s", strerror(error));
        }
#endif
        return 1;
    }

    for (next= ai; next; next= next->ai_next) {
        struct listening_port *port_instance;
        conn *listen_conn_add;
        if ((sfd = new_socket(next)) == INVALID_SOCKET) {
            /* getaddrinfo can return "junk" addresses,
             * we make sure at least one works before erroring.
             */
            continue;
        }

#ifdef IPV6_V6ONLY
        if (next->ai_family == AF_INET6) {
            error = setsockopt(sfd, IPPROTO_IPV6, IPV6_V6ONLY, (char *) &flags, sizeof(flags));
            if (error != 0) {
                settings.extensions.logger->log(EXTENSION_LOG_WARNING, NULL,
                                                "setsockopt(IPV6_V6ONLY): %s",
                                                strerror(errno));
                safe_close(sfd);
                continue;
            }
        }
#endif

        setsockopt(sfd, SOL_SOCKET, SO_REUSEADDR, (void *)&flags, sizeof(flags));
        error = setsockopt(sfd, SOL_SOCKET, SO_KEEPALIVE, (void *)&flags, sizeof(flags));
        if (error != 0) {
            settings.extensions.logger->log(EXTENSION_LOG_WARNING, NULL,
                                            "setsockopt(SO_KEEPALIVE): %s",
                                            strerror(errno));
        }

        error = setsockopt(sfd, SOL_SOCKET, SO_LINGER, (void *)&ling, sizeof(ling));
        if (error != 0) {
            settings.extensions.logger->log(EXTENSION_LOG_WARNING, NULL,
                                            "setsockopt(SO_LINGER): %s",
                                            strerror(errno));
        }

        if (interf->tcp_nodelay) {
            error = setsockopt(sfd, IPPROTO_TCP,
                               TCP_NODELAY, (void *)&flags, sizeof(flags));
            if (error != 0) {
                settings.extensions.logger->log(EXTENSION_LOG_WARNING, NULL,
                                                "setsockopt(TCP_NODELAY): %s",
                                                strerror(errno));
            }
        }

        if (bind(sfd, next->ai_addr, (socklen_t)next->ai_addrlen) == SOCKET_ERROR) {
#ifdef WIN32
            DWORD error = WSAGetLastError();
#else
            int error = errno;
#endif
            if (!is_addrinuse(error)) {
                log_errcode_error(EXTENSION_LOG_WARNING, NULL,
                                  "bind(): %s", error);
                safe_close(sfd);
                freeaddrinfo(ai);
                return 1;
            }
            safe_close(sfd);
            continue;
        } else {
            success++;
            if (listen(sfd, interf->backlog) == SOCKET_ERROR) {
                settings.extensions.logger->log(EXTENSION_LOG_WARNING, NULL,
                                                "listen(): %s",
                                                strerror(errno));
                safe_close(sfd);
                freeaddrinfo(ai);
                return 1;
            }
            if (portnumber_file != NULL &&
                (next->ai_addr->sa_family == AF_INET ||
                 next->ai_addr->sa_family == AF_INET6)) {
                union {
                    struct sockaddr_in in;
                    struct sockaddr_in6 in6;
                } my_sockaddr;
                socklen_t len = sizeof(my_sockaddr);
                if (getsockname(sfd, (struct sockaddr*)&my_sockaddr, &len)==0) {
                    if (next->ai_addr->sa_family == AF_INET) {
                        fprintf(portnumber_file, "%s INET: %u\n", "TCP",
                                ntohs(my_sockaddr.in.sin_port));
                    } else {
                        fprintf(portnumber_file, "%s INET6: %u\n", "TCP",
                                ntohs(my_sockaddr.in6.sin6_port));
                    }
                }
            }
        }

        if (!(listen_conn_add = conn_new(sfd, interf->port, conn_listening,
                                         EV_READ | EV_PERSIST, 1,
                                         main_base, NULL))) {
            settings.extensions.logger->log(EXTENSION_LOG_WARNING, NULL,
                                            "failed to create listening connection\n");
            exit(EXIT_FAILURE);
        }
        listen_conn_add->next = listen_conn;
        listen_conn = listen_conn_add;
        STATS_LOCK();
        ++stats.curr_conns;
        ++stats.daemon_conns;
        port_instance = get_listening_port_instance(interf->port);
        cb_assert(port_instance);
        ++port_instance->curr_conns;
        STATS_UNLOCK();
    }

    freeaddrinfo(ai);

    /* Return zero iff we detected no errors in starting up connections */
    return success == 0;
}

static int server_sockets(FILE *portnumber_file) {
    int ret = 0;
    int ii = 0;

    for (ii = 0; ii < settings.num_interfaces; ++ii) {
        stats.listening_ports[ii].port = settings.interfaces[ii].port;
        stats.listening_ports[ii].maxconns = settings.interfaces[ii].maxconn;
        ret |= server_socket(settings.interfaces + ii, portnumber_file);
    }

    return ret;
}





#ifndef WIN32
static void save_pid(const char *pid_file) {
    FILE *fp;

    if (access(pid_file, F_OK) == 0) {
        if ((fp = fopen(pid_file, "r")) != NULL) {
            char buffer[1024];
            if (fgets(buffer, sizeof(buffer), fp) != NULL) {
                unsigned int pid;
                if (safe_strtoul(buffer, &pid) && kill((pid_t)pid, 0) == 0) {
                    settings.extensions.logger->log(EXTENSION_LOG_WARNING, NULL,
                               "WARNING: The pid file contained the following (running) pid: %u\n", pid);
                }
            }
            fclose(fp);
        }
    }

    if ((fp = fopen(pid_file, "w")) == NULL) {
        settings.extensions.logger->log(EXTENSION_LOG_WARNING, NULL,
                 "Could not open the pid file %s for writing: %s\n",
                 pid_file, strerror(errno));
        return;
    }

    fprintf(fp,"%ld\n", (long)getpid());
    if (fclose(fp) == -1) {
        settings.extensions.logger->log(EXTENSION_LOG_WARNING, NULL,
                "Could not close the pid file %s: %s\n",
                pid_file, strerror(errno));
    }
}

static void remove_pidfile(const char *pid_file) {
    if (pid_file != NULL) {
        if (unlink(pid_file) != 0) {
            settings.extensions.logger->log(EXTENSION_LOG_WARNING, NULL,
                    "Could not remove the pid file %s: %s\n",
                    pid_file, strerror(errno));
        }
    }
}
#endif

#ifndef WIN32

#ifndef HAVE_SIGIGNORE
static int sigignore(int sig) {
    struct sigaction sa;
    memset(&sa, 0, sizeof(sa));
    sa.sa_handler = SIG_IGN;

    if (sigemptyset(&sa.sa_mask) == -1 || sigaction(sig, &sa, 0) == -1) {
        return -1;
    }
    return 0;
}
#endif /* !HAVE_SIGIGNORE */

static void sigterm_handler(int sig) {
    cb_assert(sig == SIGTERM || sig == SIGINT);
    memcached_shutdown = 1;
}
#endif

static int install_sigterm_handler(void) {
#ifndef WIN32
    struct sigaction sa;
    memset(&sa, 0, sizeof(sa));
    sa.sa_handler = sigterm_handler;

    if (sigemptyset(&sa.sa_mask) == -1 || sigaction(SIGTERM, &sa, 0) == -1 ||
        sigaction(SIGINT, &sa, 0) == -1) {
        return -1;
    }
#endif

    return 0;
}

const char* get_server_version(void) {
    if (strlen(PRODUCT_VERSION) == 0) {
        return "unknown";
    } else {
        return PRODUCT_VERSION;
    }
}

static void store_engine_specific(const void *cookie,
                                  void *engine_data) {
    conn *c = (conn*)cookie;
    c->engine_storage = engine_data;
}

static void *get_engine_specific(const void *cookie) {
    conn *c = (conn*)cookie;
    return c->engine_storage;
}

static bool is_datatype_supported(const void *cookie) {
    conn *c = (conn*)cookie;
    return c->supports_datatype;
}

static uint8_t get_opcode_if_ewouldblock_set(const void *cookie) {
    conn *c = (conn*)cookie;
    uint8_t opcode = PROTOCOL_BINARY_CMD_INVALID;
    if (c->ewouldblock) {
        opcode = c->binary_header.request.opcode;
    }
    return opcode;
}

static bool validate_session_cas(const uint64_t cas) {
    bool ret = true;
    cb_mutex_enter(&(session_cas.mutex));
    if (cas != 0) {
        if (session_cas.value != cas) {
            ret = false;
        } else {
            session_cas.ctr++;
        }
    } else {
        session_cas.ctr++;
    }
    cb_mutex_exit(&(session_cas.mutex));
    return ret;
}

static void decrement_session_ctr() {
    cb_mutex_enter(&(session_cas.mutex));
    cb_assert(session_cas.ctr != 0);
    session_cas.ctr--;
    cb_mutex_exit(&(session_cas.mutex));
}

static SOCKET get_socket_fd(const void *cookie) {
    conn *c = (conn *)cookie;
    return c->sfd;
}

static ENGINE_ERROR_CODE reserve_cookie(const void *cookie) {
    conn *c = (conn *)cookie;
    ++c->refcount;
    return ENGINE_SUCCESS;
}

static ENGINE_ERROR_CODE release_cookie(const void *cookie) {
    conn *c = (conn *)cookie;
    int notify;
    LIBEVENT_THREAD *thr;

    cb_assert(c);
    thr = c->thread;
    cb_assert(thr);
    LOCK_THREAD(thr);
    --c->refcount;

    /* Releasing the refererence to the object may cause it to change
     * state. (NOTE: the release call shall never be called from the
     * worker threads), so should put the connection in the pool of
     * pending IO and have the system retry the operation for the
     * connection
     */
    notify = add_conn_to_pending_io_list(c);
    UNLOCK_THREAD(thr);

    /* kick the thread in the butt */
    if (notify) {
        notify_thread(thr);
    }

    return ENGINE_SUCCESS;
}

static void cookie_set_admin(const void *cookie) {
    cb_assert(cookie);
    ((conn *)cookie)->admin = true;
}

static bool cookie_is_admin(const void *cookie) {
    if (settings.disable_admin) {
        return true;
    }
    cb_assert(cookie);
    return ((conn *)cookie)->admin;
}

static void register_callback(ENGINE_HANDLE *eh,
                              ENGINE_EVENT_TYPE type,
                              EVENT_CALLBACK cb, const void *cb_data) {
    struct engine_event_handler *h =
        calloc(sizeof(struct engine_event_handler), 1);

    cb_assert(h);
    h->cb = cb;
    h->cb_data = cb_data;
    h->next = engine_event_handlers[type];
    engine_event_handlers[type] = h;
}

static void count_eviction(const void *cookie, const void *key, const int nkey) {
    (void)cookie;
    (void)key;
    (void)nkey;
}

/**
 * To make it easy for engine implementors that doesn't want to care about
 * writing their own incr/decr code, they can just set the arithmetic function
 * to NULL and use this implementation. It is not efficient, due to the fact
 * that it does multiple calls through the interface (get and then cas store).
 * If you don't care, feel free to use it..
 */
static ENGINE_ERROR_CODE internal_arithmetic(ENGINE_HANDLE* handle,
                                             const void* cookie,
                                             const void* key,
                                             const int nkey,
                                             const bool increment,
                                             const bool create,
                                             const uint64_t delta,
                                             const uint64_t initial,
                                             const rel_time_t exptime,
                                             uint64_t *cas,
                                             uint8_t datatype,
                                             uint64_t *result,
                                             uint16_t vbucket)
{
    ENGINE_HANDLE_V1 *e = (ENGINE_HANDLE_V1*)handle;
    item *it = NULL;
    ENGINE_ERROR_CODE ret;

    ret = e->get(handle, cookie, &it, key, nkey, vbucket);

    if (ret == ENGINE_SUCCESS) {
        size_t nb;
        item *nit;
        char value[80];
        uint64_t val;
        item_info_holder info;
        item_info_holder i2;
        memset(&info, 0, sizeof(info));
        memset(&i2, 0, sizeof(i2));

        info.info.nvalue = 1;

        if (!e->get_item_info(handle, cookie, it, (void*)&info)) {
            e->release(handle, cookie, it);
            return ENGINE_FAILED;
        }

        if (info.info.value[0].iov_len > (sizeof(value) - 1)) {
            e->release(handle, cookie, it);
            return ENGINE_EINVAL;
        }

        memcpy(value, info.info.value[0].iov_base, info.info.value[0].iov_len);
        value[info.info.value[0].iov_len] = '\0';

        if (!safe_strtoull(value, &val)) {
            e->release(handle, cookie, it);
            return ENGINE_EINVAL;
        }

        if (increment) {
            val += delta;
        } else {
            if (delta > val) {
                val = 0;
            } else {
                val -= delta;
            }
        }

        nb = snprintf(value, sizeof(value), "%"PRIu64, val);
        *result = val;
        nit = NULL;
        if (e->allocate(handle, cookie, &nit, key,
                        nkey, nb, info.info.flags, info.info.exptime,
                        datatype) != ENGINE_SUCCESS) {
            e->release(handle, cookie, it);
            return ENGINE_ENOMEM;
        }

        i2.info.nvalue = 1;
        if (!e->get_item_info(handle, cookie, nit, (void*)&i2)) {
            e->release(handle, cookie, it);
            e->release(handle, cookie, nit);
            return ENGINE_FAILED;
        }

        memcpy(i2.info.value[0].iov_base, value, nb);
        e->item_set_cas(handle, cookie, nit, info.info.cas);
        ret = e->store(handle, cookie, nit, cas, OPERATION_CAS, vbucket);
        e->release(handle, cookie, it);
        e->release(handle, cookie, nit);
    } else if (ret == ENGINE_KEY_ENOENT && create) {
        char value[80];
        size_t nb = snprintf(value, sizeof(value), "%"PRIu64"\r\n", initial);
        item_info_holder info;
        memset(&info, 0, sizeof(info));
        info.info.nvalue = 1;

        *result = initial;
        if (e->allocate(handle, cookie, &it, key, nkey, nb, 0, exptime,
                        datatype) != ENGINE_SUCCESS) {
            e->release(handle, cookie, it);
            return ENGINE_ENOMEM;
        }

        if (!e->get_item_info(handle, cookie, it, (void*)&info)) {
            e->release(handle, cookie, it);
            return ENGINE_FAILED;
        }

        memcpy(info.info.value[0].iov_base, value, nb);
        ret = e->store(handle, cookie, it, cas, OPERATION_CAS, vbucket);
        e->release(handle, cookie, it);
    }

    /* We had a race condition.. just call ourself recursively to retry */
    if (ret == ENGINE_KEY_EEXISTS) {
        return internal_arithmetic(handle, cookie, key, nkey, increment, create, delta,
                                   initial, exptime, cas, datatype, result, vbucket);
    }

    return ret;
}

/**
 * Register an extension if it's not already registered
 *
 * @param type the type of the extension to register
 * @param extension the extension to register
 * @return true if success, false otherwise
 */
static bool register_extension(extension_type_t type, void *extension)
{
    if (extension == NULL) {
        return false;
    }

    switch (type) {
    case EXTENSION_DAEMON:
        {
            EXTENSION_DAEMON_DESCRIPTOR *ptr;
            for (ptr = settings.extensions.daemons; ptr != NULL; ptr = ptr->next) {
                if (ptr == extension) {
                    return false;
                }
            }
            ((EXTENSION_DAEMON_DESCRIPTOR *)(extension))->next = settings.extensions.daemons;
            settings.extensions.daemons = extension;
        }
        return true;
    case EXTENSION_LOGGER:
        settings.extensions.logger = extension;
        return true;

    case EXTENSION_BINARY_PROTOCOL:
        if (settings.extensions.binary != NULL) {
            EXTENSION_BINARY_PROTOCOL_DESCRIPTOR *last;
            for (last = settings.extensions.binary; last->next != NULL;
                 last = last->next) {
                if (last == extension) {
                    return false;
                }
            }
            if (last == extension) {
                return false;
            }
            last->next = extension;
            last->next->next = NULL;
        } else {
            settings.extensions.binary = extension;
            settings.extensions.binary->next = NULL;
        }

        ((EXTENSION_BINARY_PROTOCOL_DESCRIPTOR*)extension)->setup(setup_binary_lookup_cmd);
        return true;

    default:
        return false;
    }
}

/**
 * Unregister an extension
 *
 * @param type the type of the extension to remove
 * @param extension the extension to remove
 */
static void unregister_extension(extension_type_t type, void *extension)
{
    switch (type) {
    case EXTENSION_DAEMON:
        {
            EXTENSION_DAEMON_DESCRIPTOR *prev = NULL;
            EXTENSION_DAEMON_DESCRIPTOR *ptr = settings.extensions.daemons;

            while (ptr != NULL && ptr != extension) {
                prev = ptr;
                ptr = ptr->next;
            }

            if (ptr != NULL && prev != NULL) {
                prev->next = ptr->next;
            }

            if (ptr != NULL && settings.extensions.daemons == ptr) {
                settings.extensions.daemons = ptr->next;
            }
        }
        break;
    case EXTENSION_LOGGER:
        if (settings.extensions.logger == extension) {
            if (get_stderr_logger() == extension) {
                settings.extensions.logger = get_null_logger();
            } else {
                settings.extensions.logger = get_stderr_logger();
            }
        }
        break;
    case EXTENSION_BINARY_PROTOCOL:
        settings.extensions.logger->log(EXTENSION_LOG_WARNING, NULL,
                                        "You can't unregister a binary command handler!");
        abort();
        break;

    default:
        ;
    }

}

/**
 * Get the named extension
 */
static void* get_extension(extension_type_t type)
{
    switch (type) {
    case EXTENSION_DAEMON:
        return settings.extensions.daemons;

    case EXTENSION_LOGGER:
        return settings.extensions.logger;

    case EXTENSION_BINARY_PROTOCOL:
        return settings.extensions.binary;

    default:
        return NULL;
    }
}

static void shutdown_server(void) {
    memcached_shutdown = 1;
}

static EXTENSION_LOGGER_DESCRIPTOR* get_logger(void)
{
    return settings.extensions.logger;
}

static EXTENSION_LOG_LEVEL get_log_level(void)
{
    EXTENSION_LOG_LEVEL ret;
    switch (settings.verbose) {
    case 0: ret = EXTENSION_LOG_WARNING; break;
    case 1: ret = EXTENSION_LOG_INFO; break;
    case 2: ret = EXTENSION_LOG_DEBUG; break;
    default:
        ret = EXTENSION_LOG_DETAIL;
    }
    return ret;
}

static void set_log_level(EXTENSION_LOG_LEVEL severity)
{
    switch (severity) {
    case EXTENSION_LOG_WARNING: settings.verbose = 0; break;
    case EXTENSION_LOG_INFO: settings.verbose = 1; break;
    case EXTENSION_LOG_DEBUG: settings.verbose = 2; break;
    default:
        settings.verbose = 3;
    }
}

static void get_config_append_stats(const char *key, const uint16_t klen,
                                    const char *val, const uint32_t vlen,
                                    const void *cookie)
{
    char *pos;
    size_t nbytes;

    if (klen == 0  || vlen == 0) {
        return ;
    }

    pos = (char*)cookie;
    nbytes = strlen(pos);

    if ((nbytes + klen + vlen + 3) > 1024) {
        /* Not enough size in the buffer.. */
        return;
    }

    memcpy(pos + nbytes, key, klen);
    nbytes += klen;
    pos[nbytes] = '=';
    ++nbytes;
    memcpy(pos + nbytes, val, vlen);
    nbytes += vlen;
    memcpy(pos + nbytes, ";", 2);
}

static bool get_config(struct config_item items[]) {
    char config[1024];
    int rval;

    config[0] = '\0';
    process_stat_settings(get_config_append_stats, config);
    rval = parse_config(config, items, NULL);
    return rval >= 0;
}

/**
 * Callback the engines may call to get the public server interface
 * @return pointer to a structure containing the interface. The client should
 *         know the layout and perform the proper casts.
 */
static SERVER_HANDLE_V1 *get_server_api(void)
{
    static int init;
    static SERVER_CORE_API core_api;
    static SERVER_COOKIE_API server_cookie_api;
    static SERVER_STAT_API server_stat_api;
    static SERVER_LOG_API server_log_api;
    static SERVER_EXTENSION_API extension_api;
    static SERVER_CALLBACK_API callback_api;
    static ALLOCATOR_HOOKS_API hooks_api;
    static SERVER_HANDLE_V1 rv;

    if (!init) {
        init = 1;
        core_api.server_version = get_server_version;
        core_api.hash = hash;
        core_api.realtime = mc_time_convert_to_real_time;
        core_api.abstime = mc_time_convert_to_abs_time;
        core_api.get_current_time = mc_time_get_current_time;
        core_api.parse_config = parse_config;
        core_api.shutdown = shutdown_server;
        core_api.get_config = get_config;

        server_cookie_api.get_auth_data = get_auth_data;
        server_cookie_api.store_engine_specific = store_engine_specific;
        server_cookie_api.get_engine_specific = get_engine_specific;
        server_cookie_api.is_datatype_supported = is_datatype_supported;
        server_cookie_api.get_opcode_if_ewouldblock_set = get_opcode_if_ewouldblock_set;
        server_cookie_api.validate_session_cas = validate_session_cas;
        server_cookie_api.decrement_session_ctr = decrement_session_ctr;
        server_cookie_api.get_socket_fd = get_socket_fd;
        server_cookie_api.notify_io_complete = notify_io_complete;
        server_cookie_api.reserve = reserve_cookie;
        server_cookie_api.release = release_cookie;
        server_cookie_api.set_admin = cookie_set_admin;
        server_cookie_api.is_admin = cookie_is_admin;

        server_stat_api.new_stats = new_independent_stats;
        server_stat_api.release_stats = release_independent_stats;
        server_stat_api.evicting = count_eviction;

        server_log_api.get_logger = get_logger;
        server_log_api.get_level = get_log_level;
        server_log_api.set_level = set_log_level;

        extension_api.register_extension = register_extension;
        extension_api.unregister_extension = unregister_extension;
        extension_api.get_extension = get_extension;

        callback_api.register_callback = register_callback;
        callback_api.perform_callbacks = perform_callbacks;

        hooks_api.add_new_hook = mc_add_new_hook;
        hooks_api.remove_new_hook = mc_remove_new_hook;
        hooks_api.add_delete_hook = mc_add_delete_hook;
        hooks_api.remove_delete_hook = mc_remove_delete_hook;
        hooks_api.get_extra_stats_size = mc_get_extra_stats_size;
        hooks_api.get_allocator_stats = mc_get_allocator_stats;
        hooks_api.get_allocation_size = mc_get_allocation_size;
        hooks_api.get_detailed_stats = mc_get_detailed_stats;
        hooks_api.release_free_memory = mc_release_free_memory;

        rv.interface = 1;
        rv.core = &core_api;
        rv.stat = &server_stat_api;
        rv.extension = &extension_api;
        rv.callback = &callback_api;
        rv.log = &server_log_api;
        rv.cookie = &server_cookie_api;
        rv.alloc_hooks = &hooks_api;
    }

    if (rv.engine == NULL) {
        rv.engine = settings.engine.v0;
    }

    return &rv;
}

static void process_bin_dcp_response(conn *c) {
    char *packet;
    ENGINE_ERROR_CODE ret = ENGINE_DISCONNECT;

    c->supports_datatype = true;
    packet = (c->read.curr - (c->binary_header.request.bodylen + sizeof(c->binary_header)));
    if (settings.engine.v1->dcp.response_handler != NULL) {
        ret = settings.engine.v1->dcp.response_handler(settings.engine.v0, c,
                                                       (void*)packet);
    }

    if (ret == ENGINE_DISCONNECT) {
        conn_set_state(c, conn_closing);
    } else {
        conn_set_state(c, conn_ship_log);
    }
}


static void initialize_binary_lookup_map(void) {
    int ii;
    for (ii = 0; ii < 0x100; ++ii) {
        request_handlers[ii].descriptor = NULL;
        request_handlers[ii].callback = default_unknown_command;
    }

    response_handlers[PROTOCOL_BINARY_CMD_NOOP] = process_bin_noop_response;
    response_handlers[PROTOCOL_BINARY_CMD_TAP_MUTATION] = process_bin_tap_ack;
    response_handlers[PROTOCOL_BINARY_CMD_TAP_DELETE] = process_bin_tap_ack;
    response_handlers[PROTOCOL_BINARY_CMD_TAP_FLUSH] = process_bin_tap_ack;
    response_handlers[PROTOCOL_BINARY_CMD_TAP_OPAQUE] = process_bin_tap_ack;
    response_handlers[PROTOCOL_BINARY_CMD_TAP_VBUCKET_SET] = process_bin_tap_ack;
    response_handlers[PROTOCOL_BINARY_CMD_TAP_CHECKPOINT_START] = process_bin_tap_ack;
    response_handlers[PROTOCOL_BINARY_CMD_TAP_CHECKPOINT_END] = process_bin_tap_ack;

    response_handlers[PROTOCOL_BINARY_CMD_DCP_OPEN] = process_bin_dcp_response;
    response_handlers[PROTOCOL_BINARY_CMD_DCP_ADD_STREAM] = process_bin_dcp_response;
    response_handlers[PROTOCOL_BINARY_CMD_DCP_CLOSE_STREAM] = process_bin_dcp_response;
    response_handlers[PROTOCOL_BINARY_CMD_DCP_STREAM_REQ] = process_bin_dcp_response;
    response_handlers[PROTOCOL_BINARY_CMD_DCP_GET_FAILOVER_LOG] = process_bin_dcp_response;
    response_handlers[PROTOCOL_BINARY_CMD_DCP_STREAM_END] = process_bin_dcp_response;
    response_handlers[PROTOCOL_BINARY_CMD_DCP_SNAPSHOT_MARKER] = process_bin_dcp_response;
    response_handlers[PROTOCOL_BINARY_CMD_DCP_MUTATION] = process_bin_dcp_response;
    response_handlers[PROTOCOL_BINARY_CMD_DCP_DELETION] = process_bin_dcp_response;
    response_handlers[PROTOCOL_BINARY_CMD_DCP_EXPIRATION] = process_bin_dcp_response;
    response_handlers[PROTOCOL_BINARY_CMD_DCP_FLUSH] = process_bin_dcp_response;
    response_handlers[PROTOCOL_BINARY_CMD_DCP_SET_VBUCKET_STATE] = process_bin_dcp_response;
    response_handlers[PROTOCOL_BINARY_CMD_DCP_NOOP] = process_bin_dcp_response;
    response_handlers[PROTOCOL_BINARY_CMD_DCP_BUFFER_ACKNOWLEDGEMENT] = process_bin_dcp_response;
    response_handlers[PROTOCOL_BINARY_CMD_DCP_CONTROL] = process_bin_dcp_response;
    response_handlers[PROTOCOL_BINARY_CMD_DCP_RESERVED4] = process_bin_dcp_response;
}

/**
 * Load a shared object and initialize all the extensions in there.
 *
 * @param soname the name of the shared object (may not be NULL)
 * @param config optional configuration parameters
 * @return true if success, false otherwise
 */
bool load_extension(const char *soname, const char *config) {
    cb_dlhandle_t handle;
    void *symbol;
    EXTENSION_ERROR_CODE error;
    union my_hack {
        MEMCACHED_EXTENSIONS_INITIALIZE initialize;
        void* voidptr;
    } funky;
    char *error_msg;

    if (soname == NULL) {
        return false;
    }

    handle = cb_dlopen(soname, &error_msg);
    if (handle == NULL) {
        settings.extensions.logger->log(EXTENSION_LOG_WARNING, NULL,
                                        "Failed to open library \"%s\": %s\n",
                                        soname, error_msg);
        free(error_msg);
        return false;
    }

    symbol = cb_dlsym(handle, "memcached_extensions_initialize", &error_msg);
    if (symbol == NULL) {
        settings.extensions.logger->log(EXTENSION_LOG_WARNING, NULL,
                                        "Could not find symbol \"memcached_extensions_initialize\" in %s: %s\n",
                                        soname, error_msg);
        free(error_msg);
        return false;
    }
    funky.voidptr = symbol;

    error = (*funky.initialize)(config, get_server_api);
    if (error != EXTENSION_SUCCESS) {
        settings.extensions.logger->log(EXTENSION_LOG_WARNING, NULL,
                "Failed to initalize extensions from %s. Error code: %d\n",
                soname, error);
        cb_dlclose(handle);
        return false;
    }

    if (settings.verbose > 0) {
        settings.extensions.logger->log(EXTENSION_LOG_INFO, NULL,
                "Loaded extensions from: %s\n", soname);
    }

    return true;
}

/**
 * Do basic sanity check of the runtime environment
 * @return true if no errors found, false if we can't use this env
 */
static bool sanitycheck(void) {
    /* One of our biggest problems is old and bogus libevents */
    const char *ever = event_get_version();
    if (ever != NULL) {
        if (strncmp(ever, "1.", 2) == 0) {
            /* Require at least 1.3 (that's still a couple of years old) */
            if ((ever[2] == '1' || ever[2] == '2') && !isdigit(ever[3])) {
                settings.extensions.logger->log(EXTENSION_LOG_WARNING, NULL,
                        "You are using libevent %s.\nPlease upgrade to"
                        " a more recent version (1.3 or newer)\n",
                        event_get_version());
                return false;
            }
        }
    }

    return true;
}

/**
 * Log a socket error message.
 *
 * @param severity the severity to put in the log
 * @param cookie cookie representing the client
 * @param prefix What to put as a prefix (MUST INCLUDE
 *               the %s for where the string should go)
 */
void log_socket_error(EXTENSION_LOG_LEVEL severity,
                      const void* cookie,
                      const char* prefix)
{
#ifdef WIN32
    log_errcode_error(severity, cookie, prefix,
                      WSAGetLastError());
#else
    log_errcode_error(severity, cookie, prefix, errno);
#endif
}

/**
 * Log a system error message.
 *
 * @param severity the severity to put in the log
 * @param cookie cookie representing the client
 * @param prefix What to put as a prefix (MUST INCLUDE
 *               the %s for where the string should go)
 */
void log_system_error(EXTENSION_LOG_LEVEL severity,
                      const void* cookie,
                      const char* prefix)
{
#ifdef WIN32
    log_errcode_error(severity, cookie, prefix,
                      GetLastError());
#else
    log_errcode_error(severity, cookie, prefix, errno);
#endif
}

#ifdef WIN32
void log_errcode_error(EXTENSION_LOG_LEVEL severity,
                       const void* cookie,
                       const char* prefix, DWORD err) {
    LPVOID error_msg;

    if (FormatMessage(FORMAT_MESSAGE_ALLOCATE_BUFFER |
                      FORMAT_MESSAGE_FROM_SYSTEM |
                      FORMAT_MESSAGE_IGNORE_INSERTS,
                      NULL, err, 0,
                      (LPTSTR)&error_msg, 0, NULL) != 0) {
        settings.extensions.logger->log(severity, cookie,
                                        prefix, error_msg);
        LocalFree(error_msg);
    } else {
        settings.extensions.logger->log(severity, cookie,
                                        prefix, "unknown error");
    }
}
#else
void log_errcode_error(EXTENSION_LOG_LEVEL severity,
                       const void* cookie,
                       const char* prefix, int err) {
    settings.extensions.logger->log(severity,
                                    cookie,
                                    prefix,
                                    strerror(err));
}
#endif

#ifdef WIN32
static void parent_monitor_thread(void *arg) {
    HANDLE parent = arg;
    WaitForSingleObject(parent, INFINITE);
    ExitProcess(EXIT_FAILURE);
}

static void setup_parent_monitor(void) {
    char *env = getenv("MEMCACHED_PARENT_MONITOR");
    if (env != NULL) {
        HANDLE handle = OpenProcess(SYNCHRONIZE, FALSE, atoi(env));
        if (handle == INVALID_HANDLE_VALUE) {
            log_system_error(EXTENSION_LOG_WARNING, NULL,
                "Failed to open parent process: %s");
            exit(EXIT_FAILURE);
        }
        cb_create_thread(NULL, parent_monitor_thread, handle, 1);
    }
}

static void set_max_filehandles(void) {
    /* EMPTY */
}

#else
static void parent_monitor_thread(void *arg) {
    pid_t pid = atoi(arg);
    while (true) {
        sleep(1);
        if (kill(pid, 0) == -1 && errno == ESRCH) {
            _exit(1);
        }
    }
}

static void setup_parent_monitor(void) {
    char *env = getenv("MEMCACHED_PARENT_MONITOR");
    if (env != NULL) {
        cb_thread_t t;
        if (cb_create_thread(&t, parent_monitor_thread, env, 1) != 0) {
            log_system_error(EXTENSION_LOG_WARNING, NULL,
                "Failed to open parent process: %s");
            exit(EXIT_FAILURE);
        }
    }
}

static void set_max_filehandles(void) {
    struct rlimit rlim;

    if (getrlimit(RLIMIT_NOFILE, &rlim) != 0) {
        settings.extensions.logger->log(EXTENSION_LOG_WARNING, NULL,
                "failed to getrlimit number of files\n");
        exit(EX_OSERR);
    } else {
        int maxfiles = settings.maxconns + (3 * (settings.num_threads + 2));
        int syslimit = rlim.rlim_cur;
        if (rlim.rlim_cur < maxfiles) {
            rlim.rlim_cur = maxfiles;
        }
        if (rlim.rlim_max < rlim.rlim_cur) {
            rlim.rlim_max = rlim.rlim_cur;
        }
        if (setrlimit(RLIMIT_NOFILE, &rlim) != 0) {
            const char *fmt;
            int req;
            fmt = "WARNING: maxconns cannot be set to (%d) connections due to "
                "system\nresouce restrictions. Increase the number of file "
                "descriptors allowed\nto the memcached user process or start "
                "memcached as root (remember\nto use the -u parameter).\n"
                "The maximum number of connections is set to %d.\n";
            req = settings.maxconns;
            settings.maxconns = syslimit - (3 * (settings.num_threads + 2));
            if (settings.maxconns < 0) {
                settings.extensions.logger->log(EXTENSION_LOG_WARNING, NULL,
                         "failed to set rlimit for open files. Try starting as"
                         " root or requesting smaller maxconns value.\n");
                exit(EX_OSERR);
            }
            settings.extensions.logger->log(EXTENSION_LOG_WARNING, NULL,
                                            fmt, req, settings.maxconns);
        }
    }
}

#endif

static cb_mutex_t *openssl_lock_cs;

static unsigned long get_thread_id(void) {
    return (unsigned long)cb_thread_self();
}

static void openssl_locking_callback(int mode, int type, char *file, int line)
{
    if (mode & CRYPTO_LOCK) {
        cb_mutex_enter(&(openssl_lock_cs[type]));
    } else {
        cb_mutex_exit(&(openssl_lock_cs[type]));
    }
}

static void initialize_openssl(void) {
    int ii;

    CRYPTO_malloc_init();
    SSL_library_init();
    SSL_load_error_strings();
    ERR_load_BIO_strings();
    OpenSSL_add_all_algorithms();

    openssl_lock_cs = calloc(CRYPTO_num_locks(), sizeof(cb_mutex_t));
    for (ii = 0; ii < CRYPTO_num_locks(); ii++) {
        cb_mutex_initialize(&(openssl_lock_cs[ii]));
    }

    CRYPTO_set_id_callback((unsigned long (*)())get_thread_id);
    CRYPTO_set_locking_callback((void (*)())openssl_locking_callback);
}

static void calculate_maxconns(void) {
    int ii;
    settings.maxconns = 0;
    for (ii = 0; ii < settings.num_interfaces; ++ii) {
        settings.maxconns += settings.interfaces[ii].maxconn;
    }
}

int main (int argc, char **argv) {
    ENGINE_HANDLE *engine_handle = NULL;

    initialize_openssl();

    initialize_timings();

    /* Initialize global variables */
    cb_mutex_initialize(&listen_state.mutex);
    cb_mutex_initialize(&tap_stats.mutex);
    cb_mutex_initialize(&stats_lock);
    cb_mutex_initialize(&session_cas.mutex);

    session_cas.value = 0xdeadbeef;
    session_cas.ctr = 0;

    /* Initialize the socket subsystem */
    cb_initialize_sockets();

    init_alloc_hooks();

    /* init settings */
    settings_init();

    initialize_binary_lookup_map();

    setup_bin_packet_handlers();

    if (memcached_initialize_stderr_logger(get_server_api) != EXTENSION_SUCCESS) {
        fprintf(stderr, "Failed to initialize log system\n");
        return EX_OSERR;
    }

    if (!sanitycheck()) {
        return EX_OSERR;
    }

    /* Parse command line arguments */
    parse_arguments(argc, argv);

    set_max_filehandles();

    if (getenv("MEMCACHED_REQS_TAP_EVENT") != NULL) {
        settings.reqs_per_tap_event = atoi(getenv("MEMCACHED_REQS_TAP_EVENT"));
    }

    if (settings.reqs_per_tap_event <= 0) {
        settings.reqs_per_tap_event = DEFAULT_REQS_PER_TAP_EVENT;
    }

    if (install_sigterm_handler() != 0) {
        settings.extensions.logger->log(EXTENSION_LOG_WARNING, NULL,
                                        "Failed to install SIGTERM handler\n");
        exit(EXIT_FAILURE);
    }

    /* Aggregate the maximum number of connections */
    calculate_maxconns();

    /* allocate the connection array */
    initialize_connections();

    cbsasl_server_init();

    /* initialize main thread libevent instance */
    main_base = event_base_new();

    /* Load the storage engine */
    if (!load_engine(settings.engine_module,
                     get_server_api,settings.extensions.logger,
                     &engine_handle)) {
        /* Error already reported */
        exit(EXIT_FAILURE);
    }

    if (!init_engine(engine_handle,
                     settings.engine_config,
                     settings.extensions.logger)) {
        return false;
    }

    if (settings.verbose > 0) {
        log_engine_details(engine_handle,settings.extensions.logger);
    }
    settings.engine.v1 = (ENGINE_HANDLE_V1 *) engine_handle;

    if (settings.engine.v1->arithmetic == NULL) {
        settings.engine.v1->arithmetic = internal_arithmetic;
    }

    setup_not_supported_handlers();

    /* initialize other stuff */
    stats_init();

    default_independent_stats = new_independent_stats();

#ifndef WIN32
    /* daemonize if requested */
    /* if we want to ensure our ability to dump core, don't chdir to / */
    if (settings.daemonize) {
        if (sigignore(SIGHUP) == -1) {
            settings.extensions.logger->log(EXTENSION_LOG_WARNING, NULL,
                    "Failed to ignore SIGHUP: ", strerror(errno));
        }
        if (daemonize(1, settings.verbose) == -1) {
             settings.extensions.logger->log(EXTENSION_LOG_WARNING, NULL,
                    "failed to daemon() in order to daemonize\n");
            exit(EXIT_FAILURE);
        }
    }

    /*
     * ignore SIGPIPE signals; we can use errno == EPIPE if we
     * need that information
     */
    if (sigignore(SIGPIPE) == -1) {
        settings.extensions.logger->log(EXTENSION_LOG_WARNING, NULL,
                "failed to ignore SIGPIPE; sigaction");
        exit(EX_OSERR);
    }
#endif

    /* start up worker threads if MT mode */
    thread_init(settings.num_threads, main_base, dispatch_event_handler);

    /* Initialise memcached time keeping */
    mc_time_init(main_base);

    /* create the listening socket, bind it, and init */
    {
        const char *portnumber_filename = getenv("MEMCACHED_PORT_FILENAME");
        char temp_portnumber_filename[PATH_MAX];
        FILE *portnumber_file = NULL;

        if (portnumber_filename != NULL) {
            snprintf(temp_portnumber_filename,
                     sizeof(temp_portnumber_filename),
                     "%s.lck", portnumber_filename);

            portnumber_file = fopen(temp_portnumber_filename, "a");
            if (portnumber_file == NULL) {
                settings.extensions.logger->log(EXTENSION_LOG_WARNING, NULL,
                        "Failed to open \"%s\": %s\n",
                        temp_portnumber_filename, strerror(errno));
            }
        }

        if (server_sockets(portnumber_file)) {
            exit(EX_OSERR);
        }

        if (portnumber_file) {
            fclose(portnumber_file);
            rename(temp_portnumber_filename, portnumber_filename);
        }
    }

#ifndef WIN32
    if (settings.pid_file != NULL) {
        save_pid(settings.pid_file);
    }
#endif

    /* Drop privileges no longer needed */
    drop_privileges();

    /* Optional parent monitor */
    setup_parent_monitor();

    if (!memcached_shutdown) {
        /* enter the event loop */
        event_base_loop(main_base, 0);
    }

    if (settings.verbose) {
        settings.extensions.logger->log(EXTENSION_LOG_INFO, NULL,
                                        "Initiating shutdown\n");
    }
    threads_shutdown();

    settings.engine.v1->destroy(settings.engine.v0, false);

    threads_cleanup();

    /* remove the PID file if we're a daemon */
#ifndef WIN32
    if (settings.daemonize)
        remove_pidfile(settings.pid_file);
#endif

    /* Free the memory used by listening_port structure */
    if (stats.listening_ports) {
        free(stats.listening_ports);
    }

    event_base_free(main_base);
    release_independent_stats(default_independent_stats);
    destroy_connections();

    if (get_alloc_hooks_type() == none) {
        unload_engine();
    }

    free(settings.config);

    return EXIT_SUCCESS;
}<|MERGE_RESOLUTION|>--- conflicted
+++ resolved
@@ -6329,11 +6329,7 @@
             ssl_peek = SSL_peek(c->ssl.client, &dummy, 1);
         }
         STATS_NOKEY(c, conn_yields);
-<<<<<<< HEAD
-        if (c->read.bytes > 0) {
-=======
-        if (c->rbytes > 0 || ssl_peek > 0) {
->>>>>>> 6410c8f7
+        if (c->read.bytes > 0 || ssl_peek > 0) {
             /* We have already read in data into the input buffer,
                so libevent will most likely not signal read events
                on the socket (unless more data is available. As a
